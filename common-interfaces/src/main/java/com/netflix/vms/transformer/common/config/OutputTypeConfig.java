package com.netflix.vms.transformer.common.config;

import com.netflix.hollow.core.index.key.PrimaryKey;
import java.util.Collections;
import java.util.EnumSet;
import java.util.Set;

public enum OutputTypeConfig {
    CompleteVideo("CompleteVideo", "id.value", "country.id"),
    MulticatalogCountryData("MulticatalogCountryData", "videoId.value", "country.id"),
    RolloutVideo("RolloutVideo", "video.value"),
    GlobalVideo("GlobalVideo", "completeVideo.id.value"),
    FallbackUSArtwork("FallbackUSArtwork", "id.value"),
    LanguageRights("LanguageRights", "contractId", "videoId.value"),
    VideoPackageData("VideoPackageData", "videoId.value"),

    PackageData("PackageData", "id"),
    StreamData("StreamData", "downloadableId"),
    DrmKey("DrmKey", "keyId"),
    WmDrmKey("WmDrmKey", "downloadableId"),
    DrmInfoData("DrmInfoData", "packageId"),
    DrmSystem("DrmSystem", "id"),
    EncodingProfileGroup("EncodingProfileGroup", "groupNameStr"),
    EncodingProfile("EncodingProfile", "id"),
    FileEncodingData("FileEncodingData", "downloadableId"),
    OriginServer("OriginServer", "nameStr"),
    DeploymentIntent("DeploymentIntent", "profileId", "bitrate", "country.id"),

    GlobalPerson("GlobalPerson", "id"),

    PersonImages("PersonImages", "id"),
    CharacterImages("CharacterImages", "id"),
    ArtWorkImageFormatEntry("ArtWorkImageFormatEntry", "nameStr"),
    ArtWorkImageTypeEntry("ArtWorkImageTypeEntry", "nameStr"),
    ArtWorkImageRecipe("ArtWorkImageRecipe", "recipeNameStr"),

    L10NResources("L10NResources", "resourceIdStr"),
    TopNVideoData("TopNVideoData", "countryId"),
    NamedCollectionHolder("NamedCollectionHolder", "country.id");

    //---------------
    private final static EnumSet<OutputTypeConfig> VIDEO_RELATED_TYPES_ENUMSET = EnumSet.of(
<<<<<<< HEAD
            CompleteVideo, MulticatalogCountryData, RolloutVideo, GlobalVideo, FallbackUSArtwork, LanguageRights, VideoPackageData, PackageData);
=======
            CompleteVideo, MulticatalogCountryData, VideoEpisode_CountryList, RolloutVideo, GlobalVideo, FallbackUSArtwork, LanguageRights, VideoPackageData, PackageData, L10NResources);
>>>>>>> 81597dfc
    public final static Set<OutputTypeConfig> VIDEO_RELATED_TYPES = Collections.unmodifiableSet(VIDEO_RELATED_TYPES_ENUMSET);
    public final static Set<OutputTypeConfig> NON_VIDEO_RELATED_TYPES = Collections.unmodifiableSet(EnumSet.complementOf(VIDEO_RELATED_TYPES_ENUMSET));

    public final static Set<OutputTypeConfig> PERSON_RELATED_TYPES = Collections.unmodifiableSet(EnumSet.of(
            GlobalPerson, PersonImages));

    public final static Set<OutputTypeConfig> TOP_LEVEL_NON_VIDEO_TYPES = Collections.unmodifiableSet(EnumSet.of(
            L10NResources,
            GlobalPerson,
            PersonImages, CharacterImages,
            DrmInfoData, DrmSystem, OriginServer, EncodingProfile, EncodingProfileGroup, FileEncodingData, DeploymentIntent));

    public final static Set<OutputTypeConfig> REFERENCED_TYPES = Collections.unmodifiableSet(EnumSet.of(
            ArtWorkImageFormatEntry, ArtWorkImageTypeEntry, ArtWorkImageRecipe,
            StreamData, DrmKey, WmDrmKey));

    public final static Set<OutputTypeConfig> FASTLANE_EXCLUDED_TYPES = Collections.unmodifiableSet(EnumSet.of(
            GlobalPerson, PersonImages, CharacterImages,
            LanguageRights, TopNVideoData));

    //---------------
    private final PrimaryKey primaryKey;
    private final String[] keyFieldPaths;

    OutputTypeConfig(String type, String... keyFieldPaths) {
        this.primaryKey = new PrimaryKey(type, keyFieldPaths);
        this.keyFieldPaths = keyFieldPaths;
    }

    public String getType() {
        return primaryKey.getType();
    }

    public String[] getKeyFieldPaths() {
        return keyFieldPaths;
    }

    public PrimaryKey getPrimaryKey() {
        return primaryKey;
    }
}<|MERGE_RESOLUTION|>--- conflicted
+++ resolved
@@ -40,11 +40,7 @@
 
     //---------------
     private final static EnumSet<OutputTypeConfig> VIDEO_RELATED_TYPES_ENUMSET = EnumSet.of(
-<<<<<<< HEAD
-            CompleteVideo, MulticatalogCountryData, RolloutVideo, GlobalVideo, FallbackUSArtwork, LanguageRights, VideoPackageData, PackageData);
-=======
-            CompleteVideo, MulticatalogCountryData, VideoEpisode_CountryList, RolloutVideo, GlobalVideo, FallbackUSArtwork, LanguageRights, VideoPackageData, PackageData, L10NResources);
->>>>>>> 81597dfc
+            CompleteVideo, MulticatalogCountryData, RolloutVideo, GlobalVideo, FallbackUSArtwork, LanguageRights, VideoPackageData, PackageData, L10NResources);
     public final static Set<OutputTypeConfig> VIDEO_RELATED_TYPES = Collections.unmodifiableSet(VIDEO_RELATED_TYPES_ENUMSET);
     public final static Set<OutputTypeConfig> NON_VIDEO_RELATED_TYPES = Collections.unmodifiableSet(EnumSet.complementOf(VIDEO_RELATED_TYPES_ENUMSET));
 
