--- conflicted
+++ resolved
@@ -43,18 +43,13 @@
     int getMaxTolerableFailedTransformerHierarchies();
 
     String getOverrideFastlaneIds();
-<<<<<<< HEAD
 
     // FORMAT: topNodeId:version or topNodeId:version:[in|out] - in=input pinning; otherwise, output slicing
     String getOverrideTitleSpecs();
 
     String getOverrideTitleDataVip();
 
-    @DefaultValue("false")
-=======
-    
     @DefaultValue("true")
->>>>>>> d7536ad8
     boolean isRestoreFromPreviousStateEngine();
     
     Long getRestoreFromSpecificVersion();
