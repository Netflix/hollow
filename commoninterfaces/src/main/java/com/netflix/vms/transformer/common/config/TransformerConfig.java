package com.netflix.vms.transformer.common.config;

import com.netflix.archaius.api.annotations.Configuration;
import com.netflix.archaius.api.annotations.DefaultValue;
import com.netflix.archaius.api.annotations.PropertyName;

/**
 * This is the root config of the service. Simply inject it to constructors of any objects you
 * need to configure. To benefit from dynamic properties simply call the method to retrieve the
 * property value in your "hot path" code. No need to store it in a local or class variable.
 *
 * Check out the application.properties file to see how they can be set as properties.
 *
 * @author This file is auto-generated by runtime@netflix.com. Feel free to modify.
 */
@Configuration(prefix = "vms")
public interface TransformerConfig {

    @DefaultValue("defaultConverterVip")
    String getConverterVip();

    @DefaultValue("defaultTransformerVip")
    String getTransformerVip();

    String getNetflixEnvironment();
    
<<<<<<< HEAD
    String getAwsRegion();
    
    String getAwsInstanceId();
=======
    String getAwsAmiId();
    
    Long getPinInputVersion();
    
>>>>>>> 2072fcf0
    
    //////////////// PUBLISH WORKFLOW ///////////////////
    
    @DefaultValue("false")
    public boolean isCircuitBreakersEnabled();

    @DefaultValue("true")
    @PropertyName(name="vms.circuitBreakerEnabled.${0}")
    public boolean isCircuitBreakerEnabled(String ruleName);

    @PropertyName(name="vms.circuitBreakerEnabled.${0}.${1}")
    public Boolean isCircuitBreakerEnabled(String ruleName, String country);

    @DefaultValue("5.0")
    @PropertyName(name="vms.circuitBreakerThreshold.${0}")
    public double getCircuitBreakerThreshold(String ruleName);

    @PropertyName(name="vms.circuitBreakerThreshold.${0}.${1}")
    public Double getCircuitBreakerThreshold(String ruleName, String country);

    @DefaultValue("false")
    public boolean isPlaybackMonkeyEnabled();

    @DefaultValue("US,JP,MX")
    public String getPlaybackMonkeyTestForCountries();

    @DefaultValue("20000")
    public int getPlaybackMonkeyMaxTestVideosSize();

    @DefaultValue("true")
    public boolean shouldFailCycleOnPlaybackMonkeyFailure();

    @DefaultValue("5")
    public int getPlaybackMonkeyMaxRetriesPerTest();

    @DefaultValue("0.01")
    public float getPlaybackMonkeyNoiseTolerance();
    
    @DefaultValue("false")
    public boolean isBigGreenButton();
    

    /////////////// VMS IOPS (ElasticSearch) ///////////////

    @DefaultValue("true")
    boolean isElasticSearchLoggingEnabled();

    @DefaultValue("es_vmsops")
    String getElasticSearchClusterName();

    @DefaultValue("7102")
    String getElasticSearchDataPort();

    @DefaultValue("7104")
    String getElasticSearchHttpPort();

    @DefaultValue("50s")
    String getElasticSearchNodesSamplerIntervalInSeconds();

    @DefaultValue("true")
    String getElasticSearchTcpCompress();

    @DefaultValue("50s")
    String getElasticSearchTimeoutInSeconds();

    @DefaultValue("50s")
    String getElasticSearchSamplerIntervalInSeconds();

    @DefaultValue("25000")
    int getElasticSearchMaxQueueSize();

    @DefaultValue("6")
    int getElasticSearchMaxTransportThreads();

    @DefaultValue("30000")
    int getElasticSearchQueueTimeoutMillis();

    @DefaultValue("true")
    boolean isElasticSearchNoWaitingEnabled();



}<|MERGE_RESOLUTION|>--- conflicted
+++ resolved
@@ -23,20 +23,17 @@
     String getTransformerVip();
 
     String getNetflixEnvironment();
-    
-<<<<<<< HEAD
+
     String getAwsRegion();
-    
+
     String getAwsInstanceId();
-=======
+
     String getAwsAmiId();
-    
+
     Long getPinInputVersion();
-    
->>>>>>> 2072fcf0
-    
+
     //////////////// PUBLISH WORKFLOW ///////////////////
-    
+
     @DefaultValue("false")
     public boolean isCircuitBreakersEnabled();
 
