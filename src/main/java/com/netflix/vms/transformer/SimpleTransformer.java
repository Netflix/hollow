package com.netflix.vms.transformer;

import com.netflix.vms.transformer.modules.packages.PackageDataModule;

import com.netflix.hollow.read.engine.HollowReadStateEngine;
import com.netflix.hollow.util.SimultaneousExecutor;
import com.netflix.hollow.write.HollowWriteStateEngine;
import com.netflix.hollow.write.objectmapper.HollowObjectMapper;
import com.netflix.vms.transformer.hollowinput.VMSHollowVideoInputAPI;
import com.netflix.vms.transformer.hollowinput.VideoDisplaySetHollow;
import com.netflix.vms.transformer.hollowoutput.CompleteVideo;
import com.netflix.vms.transformer.hollowoutput.CompleteVideoFacetData;
import com.netflix.vms.transformer.hollowoutput.DeploymentIntent;
import com.netflix.vms.transformer.hollowoutput.ISOCountry;
import com.netflix.vms.transformer.hollowoutput.RolloutVideo;
import com.netflix.vms.transformer.hollowoutput.Video;
import com.netflix.vms.transformer.hollowoutput.VideoCollectionsData;
import com.netflix.vms.transformer.hollowoutput.VideoMediaData;
import com.netflix.vms.transformer.hollowoutput.VideoMetaData;
import com.netflix.vms.transformer.hollowoutput.VideoMiscData;
import com.netflix.vms.transformer.index.VMSTransformerIndexer;
import com.netflix.vms.transformer.misc.TopNVideoDataModule;
import com.netflix.vms.transformer.misc.VideoEpisodeCountryDecoratorModule;
import com.netflix.vms.transformer.modules.TransformModule;
import com.netflix.vms.transformer.modules.collections.VideoCollectionsDataHierarchy;
import com.netflix.vms.transformer.modules.collections.VideoCollectionsModule;
import com.netflix.vms.transformer.modules.deploymentintent.CacheDeploymentIntentModule;
import com.netflix.vms.transformer.modules.media.VideoMediaDataModule;
import com.netflix.vms.transformer.modules.meta.VideoMetaDataModule;
import com.netflix.vms.transformer.modules.meta.VideoMiscDataModule;
import com.netflix.vms.transformer.modules.mpl.DrmSystemModule;
import com.netflix.vms.transformer.modules.mpl.EncodingProfileModule;
import com.netflix.vms.transformer.modules.mpl.OriginServerModule;
import com.netflix.vms.transformer.modules.passthrough.artwork.ArtworkFormatModule;
import com.netflix.vms.transformer.modules.passthrough.artwork.ArtworkImageRecipeModule;
import com.netflix.vms.transformer.modules.passthrough.artwork.ArtworkTypeModule;
import com.netflix.vms.transformer.modules.passthrough.artwork.DefaultExtensionRecipeModule;
import com.netflix.vms.transformer.modules.passthrough.beehive.RolloutCharacterModule;
import com.netflix.vms.transformer.modules.passthrough.mpl.EncodingProfileGroupModule;
import com.netflix.vms.transformer.modules.person.GlobalPersonModule;
import com.netflix.vms.transformer.modules.rollout.RolloutVideoModule;
import java.util.Arrays;
import java.util.HashMap;
import java.util.List;
import java.util.Map;

public class SimpleTransformer {

    private final ThreadLocal<VideoCollectionsModule> collectionsModuleRef = new ThreadLocal<VideoCollectionsModule>();
    private final ThreadLocal<VideoMetaDataModule> metadataModuleRef = new ThreadLocal<VideoMetaDataModule>();
    private final ThreadLocal<PackageDataModule> packageDataModuleRef = new ThreadLocal<PackageDataModule>();
    private final ThreadLocal<VideoMediaDataModule> mediadataModuleRef = new ThreadLocal<VideoMediaDataModule>();
    private final ThreadLocal<VideoMiscDataModule> miscdataModuleRef = new ThreadLocal<VideoMiscDataModule>();

    private final VMSHollowVideoInputAPI api;
    private VMSTransformerIndexer indexer;

    public SimpleTransformer(VMSHollowVideoInputAPI api) {
        this.api = api;
    }

    public HollowWriteStateEngine transform() throws Exception {
        indexer = new VMSTransformerIndexer((HollowReadStateEngine)api.getDataAccess(), new SimultaneousExecutor());

        final ShowHierarchyInitializer hierarchyInitializer = new ShowHierarchyInitializer(api, indexer);

        HollowWriteStateEngine writeStateEngine = new HollowWriteStateEngine();  //TODO: Need to define a HashCodeFinder.
        final HollowObjectMapper objectMapper = new HollowObjectMapper(writeStateEngine);

        SimultaneousExecutor executor = new SimultaneousExecutor();

        long startTime = System.currentTimeMillis();

        for(final VideoDisplaySetHollow displaySet : api.getAllVideoDisplaySetHollow()) {

            executor.execute(new Runnable() {
                @Override
                public void run() {
                    VideoCollectionsModule collectionsModule = getVideoCollectionsModule();
                    VideoMetaDataModule metadataModule = getVideoMetaDataModule();
                    PackageDataModule packageDataModule = getPackageDataModule(objectMapper);
                    VideoMediaDataModule mediaDataModule = getVideoMediaDataModule();
                    VideoMiscDataModule miscdataModule = getVideoMiscDataModule();
                    VideoEpisodeCountryDecoratorModule countryDecoratorModule = new VideoEpisodeCountryDecoratorModule(api, objectMapper);

                    Map<String, ShowHierarchy> showHierarchiesByCountry = hierarchyInitializer.getShowHierarchiesByCountry(displaySet);

                    if (showHierarchiesByCountry != null) {

                        Map<String, VideoCollectionsDataHierarchy> vcdByCountry = collectionsModule.buildVideoCollectionsDataByCountry(showHierarchiesByCountry);
                        Map<String, Map<Integer, VideoMetaData>> vmdByCountry = metadataModule.buildVideoMetaDataByCountry(showHierarchiesByCountry);
                        Map<String, Map<Integer, VideoMediaData>> mediaDataByCountry = mediaDataModule.buildVideoMediaDataByCountry(showHierarchiesByCountry);
                        Map<Integer, VideoMiscData> miscData = miscdataModule.buildVideoMiscDataByCountry(showHierarchiesByCountry);

                        if(vcdByCountry != null) {
                            writeJustTheCurrentData(vcdByCountry, vmdByCountry, miscData, mediaDataByCountry, objectMapper);

                            for(String country : vcdByCountry.keySet()) {
                                countryDecoratorModule.decorateVideoEpisodes(country, vcdByCountry.get(country));
                            }
                        }
                        packageDataModule.transform(showHierarchiesByCountry);
                    }
                }
            });
        }

        objectMapper.addObject(new DeploymentIntent());
<<<<<<< HEAD
        RolloutVideo rolloutVideoForSpec = new RolloutVideo();
        rolloutVideoForSpec.video = new Video(-1);
        objectMapper.addObject(rolloutVideoForSpec);
        // @formatter:off
=======

>>>>>>> a7d54169
        // Register Transform Modules
        List<TransformModule> moduleList = Arrays.<TransformModule>asList(
                new DrmSystemModule(api, objectMapper),
                new OriginServerModule(api, objectMapper, indexer),
                new EncodingProfileModule(api, objectMapper, indexer),
                new ArtworkFormatModule(api, objectMapper),
                new CacheDeploymentIntentModule(api, objectMapper),
                new ArtworkTypeModule(api, objectMapper),
                new ArtworkImageRecipeModule(api, objectMapper),
                new DefaultExtensionRecipeModule(api, objectMapper),
                new RolloutCharacterModule(api, objectMapper),
                new RolloutVideoModule(api, objectMapper, indexer),
                new EncodingProfileGroupModule(api, objectMapper),
                new GlobalPersonModule(api, objectMapper, indexer),
                new TopNVideoDataModule(api, objectMapper)
                );

        // @formatter:on
        // Execute Transform Modules
        for(TransformModule m : moduleList) {
            long tStart = System.currentTimeMillis();
            m.transform();
            long tDuration = System.currentTimeMillis() - tStart;
            System.out.println(String.format("Finished Trasform for module=%s, duration=%s", m.getName(), tDuration));
        }


        executor.awaitSuccessfulCompletion();

        long endTime = System.currentTimeMillis();
        System.out.println("Processed all videos in " + (endTime - startTime) + "ms");

        return writeStateEngine;
    }

    private VideoCollectionsModule getVideoCollectionsModule() {
        VideoCollectionsModule module = collectionsModuleRef.get();
        if(module == null) {
            module = new VideoCollectionsModule(api, indexer);
            collectionsModuleRef.set(module);
        }
        return module;
    }

    private VideoMetaDataModule getVideoMetaDataModule() {
        VideoMetaDataModule module = metadataModuleRef.get();
        if(module == null) {
            module = new VideoMetaDataModule(api, indexer);
            metadataModuleRef.set(module);
        }
        return module;
    }

    private PackageDataModule getPackageDataModule(HollowObjectMapper objectMapper) {
        PackageDataModule module = packageDataModuleRef.get();
        if(module == null) {
            module = new PackageDataModule(api, objectMapper, indexer);
            packageDataModuleRef.set(module);
        }
        return module;
    }

    private VideoMediaDataModule getVideoMediaDataModule() {
        VideoMediaDataModule module = mediadataModuleRef.get();
        if (module == null) {
            module = new VideoMediaDataModule(api, indexer);
            mediadataModuleRef.set(module);
        }
        return module;
    }

    private VideoMiscDataModule getVideoMiscDataModule() {
        VideoMiscDataModule module = miscdataModuleRef.get();
        if(module == null) {
            module = new VideoMiscDataModule(api, indexer);
            miscdataModuleRef.set(module);
        }
        return module;
    }

    private void writeJustTheCurrentData(Map<String, VideoCollectionsDataHierarchy> vcdByCountry,
            Map<String, Map<Integer, VideoMetaData>> vmdByCountry,
            Map<Integer, VideoMiscData> miscData,
            Map<String, Map<Integer, VideoMediaData>> mediaDataByCountry,
            HollowObjectMapper objectMapper) {

        for(Map.Entry<String, VideoCollectionsDataHierarchy> countryHierarchyEntry : vcdByCountry.entrySet()) {
            String countryId = countryHierarchyEntry.getKey();
            ISOCountry country = getCountry(countryId);
            VideoCollectionsDataHierarchy hierarchy = countryHierarchyEntry.getValue();

            CompleteVideo topNode = new CompleteVideo();
            topNode.country = country;
            topNode.facetData = new CompleteVideoFacetData();
            topNode.facetData.videoCollectionsData = hierarchy.getTopNode();
            topNode.id = topNode.facetData.videoCollectionsData.topNode;
            topNode.facetData.videoMetaData = vmdByCountry.get(countryId).get(topNode.id.value);
            topNode.facetData.videoMediaData = mediaDataByCountry.get(countryId).get(topNode.id.value);
            topNode.facetData.videoMiscData = miscData.get(topNode.id.value);

            objectMapper.addObject(topNode);

            if(topNode.facetData.videoCollectionsData.nodeType == VideoCollectionsDataHierarchy.SHOW) {
                int sequenceNumber = 0;

                for(Map.Entry<Integer, VideoCollectionsData> showEntry : hierarchy.getOrderedSeasons().entrySet()) {
                    CompleteVideo showNode = new CompleteVideo();
                    showNode.country = country;
                    showNode.id = new Video(showEntry.getKey().intValue());
                    showNode.facetData = new CompleteVideoFacetData();
                    showNode.facetData.videoCollectionsData = showEntry.getValue();
                    showNode.facetData.videoMetaData = vmdByCountry.get(countryId).get(showNode.id.value);
                    showNode.facetData.videoMediaData = mediaDataByCountry.get(countryId).get(showNode.id.value);
                    showNode.facetData.videoMiscData = miscData.get(showNode.id.value);

                    objectMapper.addObject(showNode);

                    for(Map.Entry<Integer, VideoCollectionsData> episodeEntry : hierarchy.getOrderedSeasonEpisodes(++sequenceNumber).entrySet()) {
                        CompleteVideo episodeNode = new CompleteVideo();
                        episodeNode.country = country;
                        episodeNode.id = new Video(episodeEntry.getKey().intValue());
                        episodeNode.facetData = new CompleteVideoFacetData();
                        episodeNode.facetData.videoCollectionsData = episodeEntry.getValue();
                        episodeNode.facetData.videoMetaData = vmdByCountry.get(countryId).get(episodeNode.id.value);
                        episodeNode.facetData.videoMediaData = mediaDataByCountry.get(countryId).get(episodeNode.id.value);
                        episodeNode.facetData.videoMiscData = miscData.get(episodeNode.id.value);
                        objectMapper.addObject(episodeNode);
                    }
                }
            }

            for(Map.Entry<Integer, VideoCollectionsData> supplementalEntry : hierarchy.getSupplementalVideosCollectionsData().entrySet()) {
                CompleteVideo supplementalNode = new CompleteVideo();
                supplementalNode.country = country;
                supplementalNode.id = new Video(supplementalEntry.getKey().intValue());
                supplementalNode.facetData = new CompleteVideoFacetData();
                supplementalNode.facetData.videoCollectionsData = supplementalEntry.getValue();
                supplementalNode.facetData.videoMetaData = vmdByCountry.get(countryId).get(supplementalNode.id.value);
                supplementalNode.facetData.videoMediaData = mediaDataByCountry.get(countryId).get(supplementalNode.id.value);

                objectMapper.addObject(supplementalNode);
            }
        }
    }

    private Map<String, ISOCountry> countries = new HashMap<String, ISOCountry>();
    private ISOCountry getCountry(String id) {
        ISOCountry country = countries.get(id);
        if(country == null) {
            country = new ISOCountry(id);
            countries.put(id, country);
        }
        return country;
    }

}<|MERGE_RESOLUTION|>--- conflicted
+++ resolved
@@ -1,6 +1,4 @@
 package com.netflix.vms.transformer;
-
-import com.netflix.vms.transformer.modules.packages.PackageDataModule;
 
 import com.netflix.hollow.read.engine.HollowReadStateEngine;
 import com.netflix.hollow.util.SimultaneousExecutor;
@@ -31,6 +29,7 @@
 import com.netflix.vms.transformer.modules.mpl.DrmSystemModule;
 import com.netflix.vms.transformer.modules.mpl.EncodingProfileModule;
 import com.netflix.vms.transformer.modules.mpl.OriginServerModule;
+import com.netflix.vms.transformer.modules.packages.PackageDataModule;
 import com.netflix.vms.transformer.modules.passthrough.artwork.ArtworkFormatModule;
 import com.netflix.vms.transformer.modules.passthrough.artwork.ArtworkImageRecipeModule;
 import com.netflix.vms.transformer.modules.passthrough.artwork.ArtworkTypeModule;
@@ -106,14 +105,10 @@
         }
 
         objectMapper.addObject(new DeploymentIntent());
-<<<<<<< HEAD
         RolloutVideo rolloutVideoForSpec = new RolloutVideo();
         rolloutVideoForSpec.video = new Video(-1);
         objectMapper.addObject(rolloutVideoForSpec);
         // @formatter:off
-=======
-
->>>>>>> a7d54169
         // Register Transform Modules
         List<TransformModule> moduleList = Arrays.<TransformModule>asList(
                 new DrmSystemModule(api, objectMapper),
