package com.netflix.hollow.core.write.objectmapper.flatrecords;

import com.netflix.hollow.core.memory.encoding.VarInt;
import com.netflix.hollow.core.memory.encoding.ZigZag;
import com.netflix.hollow.core.schema.HollowObjectSchema;
import com.netflix.hollow.core.schema.HollowSchema;
import com.netflix.hollow.core.util.IntList;
import com.netflix.hollow.core.write.HollowObjectWriteRecord;

/**
 * A thread-safe reader for accessing data within a {@link FlatRecord} by ordinal.
 *
 * <p>This reader provides random access to any ordinal within the record. Thread safety
 * is achieved because all read operations require passing in the ordinal, and the byte
 * offset is recalculated on-the-fly within the scope of each method call—no mutable
 * cursor state is shared across threads.
 *
 * <p><b>Trade-offs:</b>
 * <ul>
 *   <li>Requires an initial full scan of the record during construction to build
 *       the ordinal-to-offset index</li>
 *   <li>Random access reads may require repositioning through the record data</li>
 * </ul>
 *
 * <p>Use this reader when thread safety is required or when you need random access
 * to ordinals within the record.
 *
 * @see FlatRecordReader for a non-thread-safe sequential reader
 */
public class FlatRecordOrdinalReader {
  private final FlatRecord record;
  private final IntList ordinalOffsets = new IntList();

  public FlatRecordOrdinalReader(FlatRecord record) {
    this.record = record;
    populateOrdinalOffset();
  }

  private void populateOrdinalOffset() {
    int offset = record.dataStartByte;
    while (offset < record.dataEndByte) {
      ordinalOffsets.add(offset);
      offset += sizeOfOrdinal(ordinalOffsets.size() - 1);
    }
  }

  private int getOrdinalOffset(int ordinal) {
    return ordinalOffsets.get(ordinal);
  }

  public int getOrdinalCount() {
    return ordinalOffsets.size();
  }

  public HollowSchema readSchema(int ordinal) {
    int schemaId = VarInt.readVInt(record.data, getOrdinalOffset(ordinal));
    return record.schemaIdMapper.getSchema(schemaId);
  }

  public int readSize(int ordinal) {
    int offset = getOrdinalOffset(ordinal);

    int schemaId = VarInt.readVInt(record.data, offset);
    offset += VarInt.sizeOfVInt(schemaId);

    HollowSchema schema = record.schemaIdMapper.getSchema(schemaId);
    if (schema.getSchemaType() != HollowSchema.SchemaType.LIST &&
        schema.getSchemaType() != HollowSchema.SchemaType.SET &&
        schema.getSchemaType() != HollowSchema.SchemaType.MAP) {
      throw new IllegalArgumentException(String.format("Ordinal %d is not a LIST, SET, or MAP type (found %s)", ordinal, schema.getSchemaType()));
    }

    return VarInt.readVInt(record.data, offset);
  }

  public void readListElementsInto(int ordinal, int[] elements) {
    int offset = getOrdinalOffset(ordinal);

    int schemaId = VarInt.readVInt(record.data, offset);
    offset += VarInt.sizeOfVInt(schemaId);

    HollowSchema schema = record.schemaIdMapper.getSchema(schemaId);
    if (schema.getSchemaType() != HollowSchema.SchemaType.LIST) {
      throw new IllegalArgumentException(String.format("Ordinal %d is not a LIST type (found %s)", ordinal, schema.getSchemaType()));
    }

    int size = VarInt.readVInt(record.data, offset);
    offset += VarInt.sizeOfVInt(size);

    for (int i = 0; i < size; i++) {
      elements[i] = VarInt.readVInt(record.data, offset);
      offset += VarInt.sizeOfVInt(elements[i]);
    }
  }

  public void readSetElementsInto(int ordinal, int[] elements) {
    int offset = getOrdinalOffset(ordinal);

    int schemaId = VarInt.readVInt(record.data, offset);
    offset += VarInt.sizeOfVInt(schemaId);

    HollowSchema schema = record.schemaIdMapper.getSchema(schemaId);
    if (schema.getSchemaType() != HollowSchema.SchemaType.SET) {
      throw new IllegalArgumentException(String.format("Ordinal %d is not a SET type (found %s)", ordinal, schema.getSchemaType()));
    }

    int size = VarInt.readVInt(record.data, offset);
    offset += VarInt.sizeOfVInt(size);

    int elementOrdinal = 0;
    for (int i = 0; i < size; i++) {
      int elementOrdinalDelta = VarInt.readVInt(record.data, offset);
      offset += VarInt.sizeOfVInt(elementOrdinalDelta);
      elementOrdinal += elementOrdinalDelta;
      elements[i] = elementOrdinal;
    }
  }

  public void readMapElementsInto(int ordinal, int[] keys, int[] values) {
    int offset = getOrdinalOffset(ordinal);

    int schemaId = VarInt.readVInt(record.data, offset);
    offset += VarInt.sizeOfVInt(schemaId);

    HollowSchema schema = record.schemaIdMapper.getSchema(schemaId);
    if (schema.getSchemaType() != HollowSchema.SchemaType.MAP) {
      throw new IllegalArgumentException(String.format("Ordinal %d is not a MAP type (found %s)", ordinal, schema.getSchemaType()));
    }

    int size = VarInt.readVInt(record.data, offset);
    offset += VarInt.sizeOfVInt(size);

    int keyOrdinal = 0;
    for (int i = 0; i < size; i++) {
      int keyOrdinalDelta = VarInt.readVInt(record.data, offset);
      offset += VarInt.sizeOfVInt(keyOrdinalDelta);
      keyOrdinal += keyOrdinalDelta;
      keys[i] = keyOrdinal;
      values[i] = VarInt.readVInt(record.data, offset);
      offset += VarInt.sizeOfVInt(values[i]);
    }
  }

  public int readFieldReference(int ordinal, String field) {
    int offset = skipToField(ordinal, HollowObjectSchema.FieldType.REFERENCE, field);
    if (offset == -1) {
      return -1;
    }

    if (VarInt.readVNull(record.data, offset)) {
      return -1;
    }

    return VarInt.readVInt(record.data, offset);
  }

  public Boolean readFieldBoolean(int ordinal, String field) {
    int offset = skipToField(ordinal, HollowObjectSchema.FieldType.BOOLEAN, field);
    if (offset == -1) {
      return null;
    }

    if (VarInt.readVNull(record.data, offset)) {
      return null;
    }

    int value = record.data.get(offset);
    return value == 1 ? Boolean.TRUE : Boolean.FALSE;
  }

  public int readFieldInt(int ordinal, String field) {
    int offset = skipToField(ordinal, HollowObjectSchema.FieldType.INT, field);
    if (offset == -1) {
      return Integer.MIN_VALUE;
    }

    if (VarInt.readVNull(record.data, offset)) {
      return Integer.MIN_VALUE;
    }

    int value = VarInt.readVInt(record.data, offset);
    return ZigZag.decodeInt(value);
  }

  public long readFieldLong(int ordinal, String field) {
    int offset = skipToField(ordinal, HollowObjectSchema.FieldType.LONG, field);
    if (offset == -1) {
      return Long.MIN_VALUE;
    }

    if (VarInt.readVNull(record.data, offset)) {
      return Long.MIN_VALUE;
    }

    long value = VarInt.readVLong(record.data, offset);
    return ZigZag.decodeLong(value);
  }

  public long readFieldUuidLong(int ordinal, String field) {
    int offset = skipToField(ordinal, HollowObjectSchema.FieldType.UUID_LONG, field);
    if (offset == -1) {
      return Long.MIN_VALUE;
    }

    long value = record.data.readLongBits(offset);
    if (value == Long.MIN_VALUE) {
      return Long.MIN_VALUE;
    }
    return value;
  }

  public float readFieldFloat(int ordinal, String field) {
    int offset = skipToField(ordinal, HollowObjectSchema.FieldType.FLOAT, field);
    if (offset == -1) {
      return Float.NaN;
    }

    int value = record.data.readIntBits(offset);
    if (value == HollowObjectWriteRecord.NULL_FLOAT_BITS) {
      return Float.NaN;
    }

    return Float.intBitsToFloat(value);
  }

  public double readFieldDouble(int ordinal, String field) {
    int offset = skipToField(ordinal, HollowObjectSchema.FieldType.DOUBLE, field);
    if (offset == -1) {
      return Double.NaN;
    }

    long value = record.data.readLongBits(offset);
    if (value == HollowObjectWriteRecord.NULL_DOUBLE_BITS) {
      return Double.NaN;
    }

    return Double.longBitsToDouble(value);
  }

  public String readFieldString(int ordinal, String field) {
    int offset = skipToField(ordinal, HollowObjectSchema.FieldType.STRING, field);
    if (offset == -1) {
      return null;
    }

    if (VarInt.readVNull(record.data, offset)) {
        return null;
    }

    int length = VarInt.readVInt(record.data, offset);
    offset += VarInt.sizeOfVInt(length);

    int cLength = VarInt.countVarIntsInRange(record.data, offset, length);
    char[] s = new char[cLength];
    for (int i = 0; i < cLength; i++) {
      int charValue = VarInt.readVInt(record.data, offset);
      s[i] = (char) charValue;
      offset += VarInt.sizeOfVInt(charValue);
    }

    return new String(s);
  }

  public byte[] readFieldBytes(int ordinal, String field) {
    int offset = skipToField(ordinal, HollowObjectSchema.FieldType.BYTES, field);
    if (offset == -1) {
      return null;
    }

    if (VarInt.readVNull(record.data, offset)) {
        return null;
    }

    int length = VarInt.readVInt(record.data, offset);
    offset += VarInt.sizeOfVInt(length);

    byte[] b = new byte[length];
    for (int i = 0; i < length; i++) {
      b[i] = record.data.get(offset++);
    }

    return b;
  }

  public boolean isNull(int ordinal, String field) {
    HollowSchema schema = readSchema(ordinal);
    if (schema.getSchemaType() != HollowSchema.SchemaType.OBJECT) {
      throw new IllegalArgumentException(String.format("Ordinal %d is not an OBJECT type (found %s)", ordinal, schema.getSchemaType()));
    }

    HollowObjectSchema.FieldType fieldType = ((HollowObjectSchema) schema).getFieldType(field);
    if (fieldType == null) {
      return true; // Field does not exist
    }

    int offset = skipToField(ordinal, fieldType, field);
    if (offset == -1) {
      return true; // Field does not exist
    }

    switch (fieldType) {
      case BOOLEAN:
      case INT:
      case LONG:
      case UUID_LONG:
      case REFERENCE:
      case BYTES:
      case STRING:
        return VarInt.readVNull(record.data, offset);
      case FLOAT:
        return record.data.readIntBits(offset) == HollowObjectWriteRecord.NULL_FLOAT_BITS;
      case DOUBLE:
        return record.data.readLongBits(offset) == HollowObjectWriteRecord.NULL_DOUBLE_BITS;
      default:
        throw new IllegalArgumentException("Unsupported field type: " + fieldType);
    }
  }

  private int skipToField(int ordinal, HollowObjectSchema.FieldType fieldType, String field) {
    int offset = getOrdinalOffset(ordinal);

    int schemaId = VarInt.readVInt(record.data, offset);
    offset += VarInt.sizeOfVInt(schemaId);

    HollowSchema schema = record.schemaIdMapper.getSchema(schemaId);
    if (schema.getSchemaType() != HollowSchema.SchemaType.OBJECT) {
      throw new IllegalArgumentException(String.format("Ordinal %d is not an OBJECT type (found %s)", ordinal, schema.getSchemaType()));
    }
    HollowObjectSchema objectSchema = (HollowObjectSchema) schema;

    int fieldIndex = objectSchema.getPosition(field);
    if (fieldIndex == -1) {
      return -1;
    }

    if (fieldType != objectSchema.getFieldType(fieldIndex)) {
      throw new IllegalArgumentException(String.format("Field %s is not of type %s", field, fieldType));
    }

    for (int i = 0; i < fieldIndex; i++) {
      offset += Sizing.sizeOfFieldValue(objectSchema.getFieldType(i), record, offset);
    }

    return offset;
  }

  private int sizeOfOrdinal(int ordinal) {
    int offset = getOrdinalOffset(ordinal);

    int schemaId = VarInt.readVInt(record.data, offset);
    int schemaIdSize = VarInt.sizeOfVInt(schemaId);
    offset += schemaIdSize;
    HollowSchema schema = record.schemaIdMapper.getSchema(schemaId);

<<<<<<< HEAD
  private int sizeOfFieldValue(HollowObjectSchema.FieldType fieldType, int offset) {
    switch (fieldType) {
      case INT:
      case LONG:
      case REFERENCE:
        return VarInt.nextVLongSize(record.data, offset);
      case BYTES:
      case STRING:
        if (VarInt.readVNull(record.data, offset)) {
          return 1;
        }
        int fieldLength = VarInt.readVInt(record.data, offset);
        return VarInt.sizeOfVInt(fieldLength) + fieldLength;
      case BOOLEAN:
        return 1;
      case DOUBLE:
      case UUID_LONG:
        return 8;
      case FLOAT:
        return 4;
      default:
        throw new IllegalArgumentException("Unsupported field type: " + fieldType);
    }
=======
    return schemaIdSize + Sizing.sizeOfSchema(schema, record, offset);
>>>>>>> 0548d95b
  }
}<|MERGE_RESOLUTION|>--- conflicted
+++ resolved
@@ -344,40 +344,14 @@
     return offset;
   }
 
-  private int sizeOfOrdinal(int ordinal) {
-    int offset = getOrdinalOffset(ordinal);
-
-    int schemaId = VarInt.readVInt(record.data, offset);
-    int schemaIdSize = VarInt.sizeOfVInt(schemaId);
-    offset += schemaIdSize;
-    HollowSchema schema = record.schemaIdMapper.getSchema(schemaId);
-
-<<<<<<< HEAD
-  private int sizeOfFieldValue(HollowObjectSchema.FieldType fieldType, int offset) {
-    switch (fieldType) {
-      case INT:
-      case LONG:
-      case REFERENCE:
-        return VarInt.nextVLongSize(record.data, offset);
-      case BYTES:
-      case STRING:
-        if (VarInt.readVNull(record.data, offset)) {
-          return 1;
-        }
-        int fieldLength = VarInt.readVInt(record.data, offset);
-        return VarInt.sizeOfVInt(fieldLength) + fieldLength;
-      case BOOLEAN:
-        return 1;
-      case DOUBLE:
-      case UUID_LONG:
-        return 8;
-      case FLOAT:
-        return 4;
-      default:
-        throw new IllegalArgumentException("Unsupported field type: " + fieldType);
-    }
-=======
-    return schemaIdSize + Sizing.sizeOfSchema(schema, record, offset);
->>>>>>> 0548d95b
-  }
+    private int sizeOfOrdinal(int ordinal) {
+        int offset = getOrdinalOffset(ordinal);
+
+        int schemaId = VarInt.readVInt(record.data, offset);
+        int schemaIdSize = VarInt.sizeOfVInt(schemaId);
+        offset += schemaIdSize;
+        HollowSchema schema = record.schemaIdMapper.getSchema(schemaId);
+
+        return schemaIdSize + Sizing.sizeOfSchema(schema, record, offset);
+    }
 }