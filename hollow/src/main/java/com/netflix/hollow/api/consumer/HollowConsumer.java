--- conflicted
+++ resolved
@@ -570,7 +570,6 @@
         boolean enableExpiredUsageStackTraces();
 
         /**
-<<<<<<< HEAD
          * Indicates whether or not sampling data will be collected on stale objects
          *
          * @return true if sampling should be collected, false otherwise
@@ -578,10 +577,7 @@
         public boolean enableSampling();
 
         /**
-         * If long-lived object support is enabled, this returns the number of milliseconds before the {@link StaleHollowReferenceDetector}
-=======
          * @return if long-lived object support is enabled, the number of milliseconds before the {@link StaleHollowReferenceDetector}
->>>>>>> 6b182bb9
          * will begin flagging usage of stale objects.
          */
         long gracePeriodMillis();
