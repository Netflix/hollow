--- conflicted
+++ resolved
@@ -29,14 +29,10 @@
 import java.util.concurrent.ConcurrentHashMap;
 
 /**
- * 
  * Warning: This is a BETA API and is subject to breaking changes.
- * 
  */
 public class HollowIncrementalProducer {
-    
-<<<<<<< HEAD
-    private static final Object DELETE_RECORD = new Object();
+
     private static final long FAILED_VERSION = Long.MIN_VALUE;
 
     private final HollowProducer producer;
@@ -44,49 +40,32 @@
     private final HollowProducer.Populator populator;
     private final ListenerSupport listeners;
     private final HashMap<String, Object> cycleMetadata;
-
-=======
-    private final HollowProducer producer;
-    private final ConcurrentHashMap<RecordPrimaryKey, Object> mutations;
-    private final HollowProducer.Populator populator;
     private final Class<?>[] dataModel;
     private final HollowConsumer.AnnouncementWatcher announcementWatcher;
     private final HollowConsumer.BlobRetriever blobRetriever;
-    
->>>>>>> 8e5f4f55
+
+
     public HollowIncrementalProducer(HollowProducer producer) {
-        this(producer, 1.0d, new ArrayList<IncrementalCycleListener>());
-    }
-
-<<<<<<< HEAD
-    public HollowIncrementalProducer(HollowProducer producer,
-                                     double threadsPerCpu,
-                                     List<IncrementalCycleListener> listeners) {
-        this.producer = producer;
-        this.mutations = new ConcurrentHashMap<RecordPrimaryKey, Object>();
-        this.populator = new HollowIncrementalCyclePopulator(mutations, threadsPerCpu);
-        this.listeners = new ListenerSupport();
-        this.cycleMetadata = new HashMap<String, Object>();
-
-        for(IncrementalCycleListener listener : listeners)
-            this.listeners.add(listener);
-    }
-
-    public void addCycleMetadata(HashMap<String, Object> metadata) {
-        this.cycleMetadata.putAll(metadata);
-=======
+        this(producer, 1.0d, null, null, new ArrayList<IncrementalCycleListener>());
+    }
+
     //For backwards compatible. TODO: @Deprecated ??
     public HollowIncrementalProducer(HollowProducer producer, double threadsPerCpu) {
-        this(producer, threadsPerCpu, null, null, null);
-    }
-
-    protected HollowIncrementalProducer(HollowProducer producer, double threadsPerCpu, HollowConsumer.AnnouncementWatcher announcementWatcher, HollowConsumer.BlobRetriever blobRetriever, Class<?>...classes) {
+        this(producer, threadsPerCpu, null, null, new ArrayList<IncrementalCycleListener>());
+    }
+
+    protected HollowIncrementalProducer(HollowProducer producer, double threadsPerCpu, HollowConsumer.AnnouncementWatcher announcementWatcher, HollowConsumer.BlobRetriever blobRetriever, List<IncrementalCycleListener> listeners, Class<?>... classes) {
         this.producer = producer;
         this.mutations = new ConcurrentHashMap<RecordPrimaryKey, Object>();
         this.populator = new HollowIncrementalCyclePopulator(mutations, threadsPerCpu);
         this.dataModel = classes;
         this.announcementWatcher = announcementWatcher;
         this.blobRetriever = blobRetriever;
+        this.listeners = new ListenerSupport();
+        this.cycleMetadata = new HashMap<String, Object>();
+
+        for (IncrementalCycleListener listener : listeners)
+            this.listeners.add(listener);
     }
 
     /**
@@ -95,23 +74,22 @@
     public void restoreFromLastState() {
         producer.initializeDataModel(dataModel);
         long latestAnnouncedVersion = announcementWatcher.getLatestVersion();
-        if(latestAnnouncedVersion == HollowFilesystemAnnouncementWatcher.NO_ANNOUNCEMENT_AVAILABLE || latestAnnouncedVersion < 0) {
+        if (latestAnnouncedVersion == HollowFilesystemAnnouncementWatcher.NO_ANNOUNCEMENT_AVAILABLE || latestAnnouncedVersion < 0) {
             return;
         }
 
         restore(latestAnnouncedVersion, blobRetriever);
->>>>>>> 8e5f4f55
     }
 
     public void restore(long versionDesired, BlobRetriever blobRetriever) {
         producer.hardRestore(versionDesired, blobRetriever);
     }
-    
+
     public void addOrModify(Object obj) {
         RecordPrimaryKey pk = extractRecordPrimaryKey(obj);
         mutations.put(pk, obj);
     }
-    
+
     public void delete(Object obj) {
         RecordPrimaryKey pk = extractRecordPrimaryKey(obj);
         delete(pk);
@@ -121,7 +99,7 @@
         RecordPrimaryKey pk = extractRecordPrimaryKey(obj);
         discard(pk);
     }
-    
+
     public void delete(RecordPrimaryKey key) {
         mutations.put(key, HollowIncrementalCyclePopulator.DELETE_RECORD);
     }
@@ -134,11 +112,21 @@
         this.mutations.clear();
     }
 
-    public boolean hasChanges() { return this.mutations.size() > 0; }
-
-    public void clearCycleMetadata() { this.cycleMetadata.clear(); }
-
-    public boolean hasMetadata() { return !this.cycleMetadata.isEmpty(); }
+    public boolean hasChanges() {
+        return this.mutations.size() > 0;
+    }
+
+    public void addCycleMetadata(HashMap<String, Object> metadata) {
+        this.cycleMetadata.putAll(metadata);
+    }
+
+    public void clearCycleMetadata() {
+        this.cycleMetadata.clear();
+    }
+
+    public boolean hasMetadata() {
+        return !this.cycleMetadata.isEmpty();
+    }
 
     public void addListener(IncrementalCycleListener listener) {
         this.listeners.add(listener);
@@ -150,8 +138,9 @@
 
     /**
      * Runs a Hollow Cycle, if successful, cleans the mutations map.
+     *
+     * @return
      * @since 2.9.9
-     * @return
      */
     public long runCycle() {
         long recordsRemoved = countRecordsToRemove();
@@ -172,8 +161,8 @@
     private long countRecordsToRemove() {
         long recordsToRemove = 0L;
         Collection<Object> records = mutations.values();
-        for(Object record : records) {
-            if(record == DELETE_RECORD) recordsToRemove++;
+        for (Object record : records) {
+            if (record == HollowIncrementalCyclePopulator.DELETE_RECORD) recordsToRemove++;
         }
         return recordsToRemove;
     }
@@ -182,46 +171,12 @@
         return producer.getObjectMapper().extractPrimaryKey(obj);
     }
 
-<<<<<<< HEAD
-    public static HollowIncrementalProducer.Builder withHollowProducer(HollowProducer hollowProducer) {
-        Builder builder = new Builder();
-        return builder.withHollowProducer(hollowProducer);
-    }
-
-    public static class Builder {
-        protected HollowProducer hollowProducer;
-        protected double threadsPerCpu = 1.0d;
-        protected List<IncrementalCycleListener> listeners = new ArrayList<IncrementalCycleListener>();
-
-        public Builder withHollowProducer(HollowProducer hollowProducer) {
-            this.hollowProducer = hollowProducer;
-            return this;
-        }
-
-        public Builder withThreadsPerCpu(double threadsPerCpu) {
-            this.threadsPerCpu = threadsPerCpu;
-            return this;
-        }
-
-        public Builder withListener(IncrementalCycleListener listener) {
-            this.listeners.add(listener);
-            return this;
-        }
-
-        public Builder withListeners(IncrementalCycleListener... listeners) {
-            for(IncrementalCycleListener listener : listeners)
-                this.listeners.add(listener);
-            return this;
-        }
-
-        protected void checkArguments() {
-            if(hollowProducer == null)
-                throw new RuntimeException("HollowProducer should be specified.");
-=======
+
     public static HollowIncrementalProducer.Builder withProducer(HollowProducer hollowProducer) {
         Builder builder = new Builder();
         return builder.withProducer(hollowProducer);
     }
+
 
     public static class Builder<B extends HollowIncrementalProducer.Builder<B>> {
         protected HollowProducer producer;
@@ -229,49 +184,52 @@
         protected HollowConsumer.AnnouncementWatcher announcementWatcher;
         protected HollowConsumer.BlobRetriever blobRetriever;
         protected Class<?>[] dataModel;
+        protected List<IncrementalCycleListener> listeners = new ArrayList<IncrementalCycleListener>();
 
         public B withProducer(HollowProducer producer) {
             this.producer = producer;
-            return (B)this;
+            return (B) this;
         }
 
         public B withThreadsPerCpu(double threadsPerCpu) {
             this.threadsPerCpu = threadsPerCpu;
-            return (B)this;
+            return (B) this;
         }
 
         public B withAnnouncementWatcher(HollowConsumer.AnnouncementWatcher announcementWatcher) {
             this.announcementWatcher = announcementWatcher;
-            return (B)this;
+            return (B) this;
         }
 
         public B withBlobRetriever(HollowConsumer.BlobRetriever blobRetriever) {
             this.blobRetriever = blobRetriever;
-            return (B)this;
-        }
-
-        public B withDataModel(Class<?>...classes) {
+            return (B) this;
+        }
+
+        public B withDataModel(Class<?>... classes) {
             this.dataModel = classes;
-            return (B)this;
+            return (B) this;
+        }
+
+        public B withListener(IncrementalCycleListener listener) {
+            this.listeners.add(listener);
+            return (B) this;
+        }
+
+        public B withListeners(IncrementalCycleListener... listeners) {
+            for (IncrementalCycleListener listener : listeners)
+                this.listeners.add(listener);
+            return (B) this;
         }
 
         protected void checkArguments() {
-            if(producer == null)
+            if (producer == null)
                 throw new IllegalArgumentException("HollowProducer must be specified.");
-
->>>>>>> 8e5f4f55
         }
 
         public HollowIncrementalProducer build() {
             checkArguments();
-<<<<<<< HEAD
-            return new HollowIncrementalProducer(hollowProducer, threadsPerCpu, listeners);
-        }
-    }
-=======
-            return new HollowIncrementalProducer(producer, threadsPerCpu, announcementWatcher, blobRetriever, dataModel);
-        }
-    }
-
->>>>>>> 8e5f4f55
-}+            return new HollowIncrementalProducer(producer, threadsPerCpu, announcementWatcher, blobRetriever, listeners, dataModel);
+        }
+    }
+}
