/*
 *
 *  Copyright 2017 Netflix, Inc.
 *
 *     Licensed under the Apache License, Version 2.0 (the "License");
 *     you may not use this file except in compliance with the License.
 *     You may obtain a copy of the License at
 *
 *         http://www.apache.org/licenses/LICENSE-2.0
 *
 *     Unless required by applicable law or agreed to in writing, software
 *     distributed under the License is distributed on an "AS IS" BASIS,
 *     WITHOUT WARRANTIES OR CONDITIONS OF ANY KIND, either express or implied.
 *     See the License for the specific language governing permissions and
 *     limitations under the License.
 *
 */
package com.netflix.hollow.api.producer;

import com.netflix.hollow.api.consumer.HollowConsumer;
import com.netflix.hollow.api.consumer.HollowConsumer.BlobRetriever;
import com.netflix.hollow.api.consumer.fs.HollowFilesystemAnnouncementWatcher;
import com.netflix.hollow.core.util.SimultaneousExecutor;
import com.netflix.hollow.core.write.objectmapper.RecordPrimaryKey;

import java.util.ArrayList;
import java.util.Collection;
import java.util.HashMap;
import java.util.List;
import java.util.Map;
import java.util.concurrent.ConcurrentHashMap;

/**
 * Warning: This is a BETA API and is subject to breaking changes.
 */
public class HollowIncrementalProducer {

    private static final long FAILED_VERSION = Long.MIN_VALUE;

    private final HollowProducer producer;
    private final ConcurrentHashMap<RecordPrimaryKey, Object> mutations;
    private final HollowProducer.Populator populator;
<<<<<<< HEAD
    private long lastSucessfulCycle;
=======
    private final ListenerSupport listeners;
    private final Map<String, Object> cycleMetadata;
    private final Class<?>[] dataModel;
    private final HollowConsumer.AnnouncementWatcher announcementWatcher;
    private final HollowConsumer.BlobRetriever blobRetriever;
    private final double threadsPerCpu;

>>>>>>> 335a7443

    public HollowIncrementalProducer(HollowProducer producer) {
        this(producer, 1.0d, null, null, new ArrayList<IncrementalCycleListener>());
    }

    //For backwards compatible. TODO: @Deprecated ??
    public HollowIncrementalProducer(HollowProducer producer, double threadsPerCpu) {
        this(producer, threadsPerCpu, null, null, new ArrayList<IncrementalCycleListener>());
    }

    protected HollowIncrementalProducer(HollowProducer producer, double threadsPerCpu, HollowConsumer.AnnouncementWatcher announcementWatcher, HollowConsumer.BlobRetriever blobRetriever, List<IncrementalCycleListener> listeners, Class<?>... classes) {
        this.producer = producer;
        this.mutations = new ConcurrentHashMap<RecordPrimaryKey, Object>();
        this.populator = new HollowIncrementalCyclePopulator(mutations, threadsPerCpu);
        this.dataModel = classes;
        this.announcementWatcher = announcementWatcher;
        this.blobRetriever = blobRetriever;
        this.listeners = new ListenerSupport();
        this.cycleMetadata = new HashMap<String, Object>();
        this.threadsPerCpu = threadsPerCpu;

        for (IncrementalCycleListener listener : listeners)
            this.listeners.add(listener);
    }

    /**
     * Initializes the data model and restores from existing state.
     */
    public void restoreFromLastState() {
        producer.initializeDataModel(dataModel);
        long latestAnnouncedVersion = announcementWatcher.getLatestVersion();
        if (latestAnnouncedVersion == HollowFilesystemAnnouncementWatcher.NO_ANNOUNCEMENT_AVAILABLE || latestAnnouncedVersion < 0) {
            return;
        }

        restore(latestAnnouncedVersion, blobRetriever);
    }

    public void restore(long versionDesired, BlobRetriever blobRetriever) {
        producer.hardRestore(versionDesired, blobRetriever);
    }

    public void addOrModify(Object obj) {
        RecordPrimaryKey pk = extractRecordPrimaryKey(obj);
        mutations.put(pk, obj);
    }

    public void addOrModify(Collection<Object> objList) {
        for(Object obj : objList) {
            addOrModify(obj);
        }
    }

    public void addOrModifyInParallel(Collection<Object> objList) {
        executeInParallel(objList, new Callback() {
            @Override
            public void call(Object obj) {
                addOrModify(obj);
            }
        });
    }

    public void delete(Object obj) {
        RecordPrimaryKey pk = extractRecordPrimaryKey(obj);
        delete(pk);
    }

    public void delete(Collection<Object> objList) {
        for(Object obj : objList) {
            delete(obj);
        }
    }

    public void deleteInParallel(Collection<Object> objList) {
        executeInParallel(objList, new Callback() {
            @Override
            public void call(Object obj) {
                delete(obj);
            }
        });
    }

    public void discard(Object obj) {
        RecordPrimaryKey pk = extractRecordPrimaryKey(obj);
        discard(pk);
    }

    public void discard(Collection<Object> objList) {
        for(Object obj : objList) {
            discard(obj);
        }
    }

    public void discardInParallel(Collection<Object> objList) {
        executeInParallel(objList, new Callback() {
            @Override
            public void call(Object obj) {
                discard(obj);
            }
        });
    }

    public void delete(RecordPrimaryKey key) {
        mutations.put(key, HollowIncrementalCyclePopulator.DELETE_RECORD);
    }

    public void discard(RecordPrimaryKey key) {
        mutations.remove(key);
    }

    public void clearChanges() {
        this.mutations.clear();
    }

    public boolean hasChanges() {
        return this.mutations.size() > 0;
    }

    public void addCycleMetadata(String key, Object value) {
        this.cycleMetadata.put(key, value);
    }

    public void addAllCycleMetadata(Map<String, Object> metadata) {
        this.cycleMetadata.putAll(metadata);
    }

    public void removeFromCycleMetadata(String key) {
        this.cycleMetadata.remove(key);
    }

    public void clearCycleMetadata() {
        this.cycleMetadata.clear();
    }

    public boolean hasMetadata() {
        return !this.cycleMetadata.isEmpty();
    }

    public void addListener(IncrementalCycleListener listener) {
        this.listeners.add(listener);
    }

    public void removeListener(IncrementalCycleListener listener) {
        this.listeners.remove(listener);
    }

    /**
     * Runs a Hollow Cycle, if successful, cleans the mutations map.
     *
     * @return
     * @since 2.9.9
     */
    public long runCycle() {
<<<<<<< HEAD
        long version = producer.runCycle(populator);
        if(version == lastSucessfulCycle) {
            return version;
        }
        //Only clean changes when the version is new.
        clearChanges();
        lastSucessfulCycle = version;
        return version;
=======
        long recordsRemoved = countRecordsToRemove();
        long recordsAddedOrModified = this.mutations.values().size() - recordsRemoved;
        try {
            long version = producer.runCycle(populator);
            listeners.fireIncrementalCycleComplete(version, recordsAddedOrModified, recordsRemoved, new HashMap<String, Object>(cycleMetadata));
            clearChanges();
            return version;
        } catch (Exception e) {
            listeners.fireIncrementalCycleFail(e, recordsAddedOrModified, recordsRemoved, new HashMap<String, Object>(cycleMetadata));
            return FAILED_VERSION;
        } finally {
            clearCycleMetadata();
        }
    }

    private long countRecordsToRemove() {
        long recordsToRemove = 0L;
        Collection<Object> records = mutations.values();
        for (Object record : records) {
            if (record == HollowIncrementalCyclePopulator.DELETE_RECORD) recordsToRemove++;
        }
        return recordsToRemove;
>>>>>>> 335a7443
    }

    private RecordPrimaryKey extractRecordPrimaryKey(Object obj) {
        return producer.getObjectMapper().extractPrimaryKey(obj);
    }


    public static HollowIncrementalProducer.Builder withProducer(HollowProducer hollowProducer) {
        Builder builder = new Builder();
        return builder.withProducer(hollowProducer);
    }


    public static class Builder<B extends HollowIncrementalProducer.Builder<B>> {
        protected HollowProducer producer;
        protected double threadsPerCpu = 1.0d;
        protected HollowConsumer.AnnouncementWatcher announcementWatcher;
        protected HollowConsumer.BlobRetriever blobRetriever;
        protected Class<?>[] dataModel;
        protected List<IncrementalCycleListener> listeners = new ArrayList<IncrementalCycleListener>();

        public B withProducer(HollowProducer producer) {
            this.producer = producer;
            return (B) this;
        }

        public B withThreadsPerCpu(double threadsPerCpu) {
            this.threadsPerCpu = threadsPerCpu;
            return (B) this;
        }

        public B withAnnouncementWatcher(HollowConsumer.AnnouncementWatcher announcementWatcher) {
            this.announcementWatcher = announcementWatcher;
            return (B) this;
        }

        public B withBlobRetriever(HollowConsumer.BlobRetriever blobRetriever) {
            this.blobRetriever = blobRetriever;
            return (B) this;
        }

        public B withDataModel(Class<?>... classes) {
            this.dataModel = classes;
            return (B) this;
        }

        public B withListener(IncrementalCycleListener listener) {
            this.listeners.add(listener);
            return (B) this;
        }

        public B withListeners(IncrementalCycleListener... listeners) {
            for (IncrementalCycleListener listener : listeners)
                this.listeners.add(listener);
            return (B) this;
        }

        protected void checkArguments() {
            if (producer == null)
                throw new IllegalArgumentException("HollowProducer must be specified.");
        }

        public HollowIncrementalProducer build() {
            checkArguments();
            return new HollowIncrementalProducer(producer, threadsPerCpu, announcementWatcher, blobRetriever, listeners, dataModel);
        }
    }

    /**
     * Parallel execution. Modifies the mutation ConcurrentHashMap in parallel based on a Callback.
     * <p>
     * Note: This could be replaced with Java 8 parallelStream and lambadas instead of Callback interface
     * </p>
     * @param objList
     * @param callback
     */
    private void executeInParallel(Collection<Object> objList, final Callback callback) {
        SimultaneousExecutor executor = new SimultaneousExecutor(threadsPerCpu);
        for(final Object obj : objList) {
            executor.execute(new Runnable() {
                public void run() {
                    callback.call(obj);
                }
            });
        }

        try {
            executor.awaitSuccessfulCompletion();
        } catch(Exception e) {
            throw new RuntimeException(e);
        }
    }

    private interface Callback {
        void call(Object obj);
    }
}<|MERGE_RESOLUTION|>--- conflicted
+++ resolved
@@ -40,17 +40,13 @@
     private final HollowProducer producer;
     private final ConcurrentHashMap<RecordPrimaryKey, Object> mutations;
     private final HollowProducer.Populator populator;
-<<<<<<< HEAD
-    private long lastSucessfulCycle;
-=======
     private final ListenerSupport listeners;
     private final Map<String, Object> cycleMetadata;
     private final Class<?>[] dataModel;
     private final HollowConsumer.AnnouncementWatcher announcementWatcher;
     private final HollowConsumer.BlobRetriever blobRetriever;
     private final double threadsPerCpu;
-
->>>>>>> 335a7443
+    private long lastSucessfulCycle;
 
     public HollowIncrementalProducer(HollowProducer producer) {
         this(producer, 1.0d, null, null, new ArrayList<IncrementalCycleListener>());
@@ -204,22 +200,17 @@
      * @since 2.9.9
      */
     public long runCycle() {
-<<<<<<< HEAD
-        long version = producer.runCycle(populator);
-        if(version == lastSucessfulCycle) {
-            return version;
-        }
-        //Only clean changes when the version is new.
-        clearChanges();
-        lastSucessfulCycle = version;
-        return version;
-=======
         long recordsRemoved = countRecordsToRemove();
         long recordsAddedOrModified = this.mutations.values().size() - recordsRemoved;
         try {
             long version = producer.runCycle(populator);
+            if(version == lastSucessfulCycle) {
+                return version;
+            }
             listeners.fireIncrementalCycleComplete(version, recordsAddedOrModified, recordsRemoved, new HashMap<String, Object>(cycleMetadata));
+            //Only clean changes when the version is new.
             clearChanges();
+            lastSucessfulCycle = version;
             return version;
         } catch (Exception e) {
             listeners.fireIncrementalCycleFail(e, recordsAddedOrModified, recordsRemoved, new HashMap<String, Object>(cycleMetadata));
@@ -236,7 +227,6 @@
             if (record == HollowIncrementalCyclePopulator.DELETE_RECORD) recordsToRemove++;
         }
         return recordsToRemove;
->>>>>>> 335a7443
     }
 
     private RecordPrimaryKey extractRecordPrimaryKey(Object obj) {
