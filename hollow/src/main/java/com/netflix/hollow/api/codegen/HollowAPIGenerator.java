--- conflicted
+++ resolved
@@ -507,13 +507,8 @@
 
     public static class Builder extends AbstractHollowAPIGeneratorBuilder<Builder, HollowAPIGenerator> {
         @Override
-<<<<<<< HEAD
-        protected HollowAPIGenerator  instantiateGenerator() {
-            return new HollowAPIGenerator(apiClassname, packageName, dataset, parameterizedTypes, parameterizeAllClassnames, useErgonomicShortcuts, destinationPath);
-=======
         protected HollowAPIGenerator instantiateGenerator() {
             return new HollowAPIGenerator(apiClassname, packageName, dataset, parameterizedTypes, parameterizeAllClassNames, useErgonomicShortcuts, destinationPath);
->>>>>>> 7bed676d
         }
 
         @Override
