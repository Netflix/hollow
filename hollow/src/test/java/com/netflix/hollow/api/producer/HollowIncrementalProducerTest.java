/*
 *
 *  Copyright 2017 Netflix, Inc.
 *
 *     Licensed under the Apache License, Version 2.0 (the "License");
 *     you may not use this file except in compliance with the License.
 *     You may obtain a copy of the License at
 *
 *         http://www.apache.org/licenses/LICENSE-2.0
 *
 *     Unless required by applicable law or agreed to in writing, software
 *     distributed under the License is distributed on an "AS IS" BASIS,
 *     WITHOUT WARRANTIES OR CONDITIONS OF ANY KIND, either express or implied.
 *     See the License for the specific language governing permissions and
 *     limitations under the License.
 *
 */
package com.netflix.hollow.api.producer;

import com.netflix.hollow.api.consumer.HollowConsumer;
import com.netflix.hollow.api.consumer.InMemoryBlobStore;
import com.netflix.hollow.api.objects.HollowObject;
import com.netflix.hollow.api.objects.generic.GenericHollowObject;
import com.netflix.hollow.api.producer.HollowProducer.Populator;
import com.netflix.hollow.api.producer.HollowProducer.WriteState;
import com.netflix.hollow.api.producer.fs.HollowInMemoryBlobStager;
import com.netflix.hollow.core.index.HollowPrimaryKeyIndex;
<<<<<<< HEAD
import com.netflix.hollow.core.write.HollowWriteStateEngine;
=======
import com.netflix.hollow.core.read.dataaccess.HollowTypeDataAccess;
import com.netflix.hollow.core.read.engine.HollowReadStateEngine;
import com.netflix.hollow.core.read.engine.HollowTypeReadState;
import com.netflix.hollow.core.util.AllHollowRecordCollection;
>>>>>>> c86204c4
import com.netflix.hollow.core.write.objectmapper.HollowPrimaryKey;
import com.netflix.hollow.core.write.objectmapper.HollowTypeName;
import com.netflix.hollow.core.write.objectmapper.RecordPrimaryKey;
import java.util.ArrayList;
import java.util.Collection;
import java.util.List;
import org.junit.Assert;
import org.junit.Before;
import org.junit.Test;
import org.mockito.Mockito;

import java.util.ArrayList;
import java.util.Collection;
import java.util.List;
import java.util.concurrent.TimeUnit;

public class HollowIncrementalProducerTest {

    private InMemoryBlobStore blobStore;

    @Before
    public void setUp() {
        blobStore = new InMemoryBlobStore();
    }

    @Test
    public void publishAndLoadASnapshot() {
        HollowProducer producer = createInMemoryProducer();

        /// initialize the data -- classic producer creates the first state in the delta chain. 
        initializeData(producer);

        /// now we'll be incrementally updating the state by mutating individual records
        HollowIncrementalProducer incrementalProducer = HollowIncrementalProducer.withHollowProducer(producer).build();

        incrementalProducer.addOrModify(new TypeA(1, "one", 100));
        incrementalProducer.addOrModify(new TypeA(2, "two", 2));
        incrementalProducer.addOrModify(new TypeA(3, "three", 300));
        incrementalProducer.addOrModify(new TypeA(3, "three", 3));
        incrementalProducer.addOrModify(new TypeA(4, "five", 6));
        incrementalProducer.delete(new TypeA(5, "five", 5));

        incrementalProducer.delete(new TypeB(2, "3"));
        incrementalProducer.addOrModify(new TypeB(5, "5"));
        incrementalProducer.addOrModify(new TypeB(5, "6"));
        incrementalProducer.delete(new RecordPrimaryKey("TypeB", new Object[] { 3 }));

        /// .runCycle() flushes the changes to a new data state.
        long nextVersion = incrementalProducer.runCycle();

        incrementalProducer.addOrModify(new TypeA(1, "one", 1000));

        /// another new state with a single change
        long finalVersion = incrementalProducer.runCycle();

        /// now we read the changes and assert
        HollowConsumer consumer = HollowConsumer.withBlobRetriever(blobStore).build();
        consumer.triggerRefreshTo(nextVersion);

        HollowPrimaryKeyIndex idx = new HollowPrimaryKeyIndex(consumer.getStateEngine(), "TypeA", "id1", "id2");
        Assert.assertFalse(idx.containsDuplicates());

        assertTypeA(idx, 1, "one", 100L);
        assertTypeA(idx, 2, "two", 2L);
        assertTypeA(idx, 3, "three", 3L);
        assertTypeA(idx, 4, "four", 4L);
        assertTypeA(idx, 4, "five", 6L);
        assertTypeA(idx, 5, "five", null);

        idx = new HollowPrimaryKeyIndex(consumer.getStateEngine(), "TypeB", "id");
        Assert.assertFalse(idx.containsDuplicates());

        assertTypeB(idx, 1, "1");
        assertTypeB(idx, 2, null);
        assertTypeB(idx, 3, null);
        assertTypeB(idx, 4, "4");
        assertTypeB(idx, 5, "6");

        consumer.triggerRefreshTo(finalVersion);

        idx = new HollowPrimaryKeyIndex(consumer.getStateEngine(), "TypeA", "id1", "id2");
        Assert.assertFalse(idx.containsDuplicates());

        assertTypeA(idx, 1, "one", 1000L);
        assertTypeA(idx, 2, "two", 2L);
        assertTypeA(idx, 3, "three", 3L);
        assertTypeA(idx, 4, "four", 4L);
        assertTypeA(idx, 4, "five", 6L);
        assertTypeA(idx, 5, "five", null);
    }

    @Test
    public void publishAndLoadASnapshotDirectly() {
        // Producer is created but not initialized IncrementalProducer will directly initialize the first snapshot
        HollowProducer producer = createInMemoryProducer();

        /// add/modify state of a producer with an empty previous state. delete requests for non-existent records will be ignored
        HollowIncrementalProducer incrementalProducer = new HollowIncrementalProducer(producer);

        incrementalProducer.addOrModify(new TypeA(1, "one", 100));
        incrementalProducer.addOrModify(new TypeA(2, "two", 2));
        incrementalProducer.addOrModify(new TypeA(3, "three", 300));
        incrementalProducer.addOrModify(new TypeA(3, "three", 3));
        incrementalProducer.addOrModify(new TypeA(4, "five", 6));
        incrementalProducer.delete(new TypeA(5, "five", 5));

        incrementalProducer.delete(new TypeB(2, "3"));
        incrementalProducer.addOrModify(new TypeB(5, "5"));
        incrementalProducer.addOrModify(new TypeB(5, "6"));
        incrementalProducer.delete(new RecordPrimaryKey("TypeB", new Object[] { 3 }));
        incrementalProducer.addOrModify(new TypeA(4, "four", 4));

        /// .runCycle() flushes the changes to a new data state.
        long nextVersion = incrementalProducer.runCycle();

        incrementalProducer.addOrModify(new TypeA(1, "one", 1000));

        /// another new state with a single change
        long finalVersion = incrementalProducer.runCycle();

        /// now we read the changes and assert
        HollowConsumer consumer = HollowConsumer.withBlobRetriever(blobStore).build();
        consumer.triggerRefreshTo(nextVersion);

        HollowPrimaryKeyIndex idx = new HollowPrimaryKeyIndex(consumer.getStateEngine(), "TypeA", "id1", "id2");
        Assert.assertFalse(idx.containsDuplicates());

        assertTypeA(idx, 1, "one", 100L);
        assertTypeA(idx, 2, "two", 2L);
        assertTypeA(idx, 3, "three", 3L);
        assertTypeA(idx, 4, "four", 4L);
        assertTypeA(idx, 4, "five", 6L);
        assertTypeA(idx, 5, "five", null);

        idx = new HollowPrimaryKeyIndex(consumer.getStateEngine(), "TypeB", "id");
        Assert.assertFalse(idx.containsDuplicates());

        // backing producer was never initialized, so only records added to the incremental producer are here
        assertTypeB(idx, 1, null);
        assertTypeB(idx, 2, null);
        assertTypeB(idx, 3, null);
        assertTypeB(idx, 4, null);
        assertTypeB(idx, 5, "6");

        consumer.triggerRefreshTo(finalVersion);

        idx = new HollowPrimaryKeyIndex(consumer.getStateEngine(), "TypeA", "id1", "id2");
        Assert.assertFalse(idx.containsDuplicates());

        assertTypeA(idx, 1, "one", 1000L);
        assertTypeA(idx, 2, "two", 2L);
        assertTypeA(idx, 3, "three", 3L);
        assertTypeA(idx, 4, "four", 4L);
        assertTypeA(idx, 4, "five", 6L);
        assertTypeA(idx, 5, "five", null);
    }

    @Test
    public void continuesARestoredState() {
        HollowProducer genesisProducer = createInMemoryProducer();

        /// initialize the data -- classic producer creates the first state in the delta chain. 
        long originalVersion = genesisProducer.runCycle(new Populator() {
            public void populate(WriteState state) throws Exception {
                state.add(new TypeA(1, "one", 1));
            }
        });
        
        /// now at some point in the future, we will start up and create a new classic producer 
        /// to back the HollowIncrementalProducer.
        HollowProducer backingProducer = HollowProducer.withPublisher(blobStore)
                                                   .withBlobStager(new HollowInMemoryBlobStager())
                                                   .build();
        
        /// adding a new type this time (TypeB).
        backingProducer.initializeDataModel(TypeA.class, TypeB.class);
         
        /// now create our HollowIncrementalProducer
        HollowIncrementalProducer incrementalProducer = HollowIncrementalProducer.withHollowProducer(backingProducer).build();
        incrementalProducer.restore(originalVersion, blobStore);
        
        incrementalProducer.addOrModify(new TypeA(1, "one", 2));
        incrementalProducer.addOrModify(new TypeA(2, "two", 2));
        incrementalProducer.addOrModify(new TypeB(3, "three"));
        
        long version = incrementalProducer.runCycle();

        HollowConsumer consumer = HollowConsumer.withBlobRetriever(blobStore).build();
        consumer.triggerRefreshTo(originalVersion);
        consumer.triggerRefreshTo(version);

        HollowPrimaryKeyIndex idx = new HollowPrimaryKeyIndex(consumer.getStateEngine(), "TypeA", "id1", "id2");
        Assert.assertFalse(idx.containsDuplicates());

        assertTypeA(idx, 1, "one", 2L);
        assertTypeA(idx, 2, "two", 2L);
        
        /// consumers with established data models don't have visibility into new types.
        consumer = HollowConsumer.withBlobRetriever(blobStore).build();
        consumer.triggerRefreshTo(version);
        
        idx = new HollowPrimaryKeyIndex(consumer.getStateEngine(), "TypeB", "id");
        Assert.assertFalse(idx.containsDuplicates());
        
        assertTypeB(idx, 3, "three");
    }


    @Test
    public void publishUsingThreadConfig() {
        HollowProducer producer = createInMemoryProducer();

        /// initialize the data -- classic producer creates the first state in the delta chain.
        initializeData(producer);

        /// now we'll be incrementally updating the state by mutating individual records
        HollowIncrementalProducer incrementalProducer = HollowIncrementalProducer.withHollowProducer(producer)
                .withThreadsPerCpu(2.0d)
                .build();

        incrementalProducer.addOrModify(new TypeA(1, "one", 100));
        incrementalProducer.addOrModify(new TypeA(2, "two", 2));
        incrementalProducer.addOrModify(new TypeA(3, "three", 300));
        incrementalProducer.addOrModify(new TypeA(3, "three", 3));
        incrementalProducer.addOrModify(new TypeA(4, "five", 6));
        incrementalProducer.delete(new TypeA(5, "five", 5));

        incrementalProducer.delete(new TypeB(2, "3"));
        incrementalProducer.addOrModify(new TypeB(5, "5"));
        incrementalProducer.addOrModify(new TypeB(5, "6"));
        incrementalProducer.delete(new RecordPrimaryKey("TypeB", new Object[] { 3 }));

        /// .runCycle() flushes the changes to a new data state.
        long nextVersion = incrementalProducer.runCycle();

        incrementalProducer.addOrModify(new TypeA(1, "one", 1000));

        /// another new state with a single change
        long finalVersion = incrementalProducer.runCycle();

        /// now we read the changes and assert
        HollowConsumer consumer = HollowConsumer.withBlobRetriever(blobStore).build();
        consumer.triggerRefreshTo(nextVersion);

        HollowPrimaryKeyIndex idx = new HollowPrimaryKeyIndex(consumer.getStateEngine(), "TypeA", "id1", "id2");
        Assert.assertFalse(idx.containsDuplicates());

        assertTypeA(idx, 1, "one", 100L);
        assertTypeA(idx, 2, "two", 2L);
        assertTypeA(idx, 3, "three", 3L);
        assertTypeA(idx, 4, "four", 4L);
        assertTypeA(idx, 4, "five", 6L);
        assertTypeA(idx, 5, "five", null);

        idx = new HollowPrimaryKeyIndex(consumer.getStateEngine(), "TypeB", "id");
        Assert.assertFalse(idx.containsDuplicates());

        assertTypeB(idx, 1, "1");
        assertTypeB(idx, 2, null);
        assertTypeB(idx, 3, null);
        assertTypeB(idx, 4, "4");
        assertTypeB(idx, 5, "6");

        consumer.triggerRefreshTo(finalVersion);

        idx = new HollowPrimaryKeyIndex(consumer.getStateEngine(), "TypeA", "id1", "id2");
        Assert.assertFalse(idx.containsDuplicates());

        assertTypeA(idx, 1, "one", 1000L);
        assertTypeA(idx, 2, "two", 2L);
        assertTypeA(idx, 3, "three", 3L);
        assertTypeA(idx, 4, "four", 4L);
        assertTypeA(idx, 4, "five", 6L);
        assertTypeA(idx, 5, "five", null);
    }

    @Test
    public void discardChanges() {
        HollowProducer producer = createInMemoryProducer();

        initializeData(producer);

        HollowIncrementalProducer incrementalProducer = HollowIncrementalProducer.withHollowProducer(producer).build();

        incrementalProducer.addOrModify(new TypeB(1, "one"));

        long nextVersion = incrementalProducer.runCycle();

        /// now we read the changes and assert
        HollowConsumer consumer = HollowConsumer.withBlobRetriever(blobStore).build();
        consumer.triggerRefreshTo(nextVersion);

        HollowPrimaryKeyIndex idx = new HollowPrimaryKeyIndex(consumer.getStateEngine(), "TypeB", "id");

        assertTypeB(idx, 1, "one");

        incrementalProducer.delete(new TypeB(1, "one"));

        Assert.assertTrue(incrementalProducer.hasChanges());

        //Discard with an object
        incrementalProducer.discard(new TypeB(1, "one"));

        Assert.assertFalse(incrementalProducer.hasChanges());

        long version = incrementalProducer.runCycle();

        consumer = HollowConsumer.withBlobRetriever(blobStore).build();
        consumer.triggerRefreshTo(version);

        assertTypeB(idx, 1, "one");

        incrementalProducer.delete(new TypeB(1, "one"));

        Assert.assertTrue(incrementalProducer.hasChanges());

        //Discard with a PrimaryKey
        incrementalProducer.discard(new RecordPrimaryKey("TypeB", new Object[]{ 1 }));

        Assert.assertFalse(incrementalProducer.hasChanges());

        long finalVersion = incrementalProducer.runCycle();

        consumer = HollowConsumer.withBlobRetriever(blobStore).build();
        consumer.triggerRefreshTo(finalVersion);

        assertTypeB(idx, 1, "one");
    }

    @Test
    public void clearMutations() {
        HollowProducer producer = createInMemoryProducer();

        /// initialize the data -- classic producer creates the first state in the delta chain.
        initializeData(producer);

        /// now we'll be incrementally updating the state by mutating individual records
        HollowIncrementalProducer incrementalProducer = HollowIncrementalProducer.withHollowProducer(producer).build();

        incrementalProducer.addOrModify(new TypeA(1, "one", 100));
        incrementalProducer.addOrModify(new TypeA(2, "two", 2));
        incrementalProducer.addOrModify(new TypeA(3, "three", 300));
        incrementalProducer.addOrModify(new TypeA(3, "three", 3));
        incrementalProducer.addOrModify(new TypeA(4, "five", 6));
        incrementalProducer.delete(new TypeA(5, "five", 5));

        incrementalProducer.delete(new TypeB(2, "3"));
        incrementalProducer.addOrModify(new TypeB(5, "5"));
        incrementalProducer.addOrModify(new TypeB(5, "6"));
        incrementalProducer.delete(new RecordPrimaryKey("TypeB", new Object[] { 3 }));

        Assert.assertTrue(incrementalProducer.hasChanges());

        /// .runCycle() flushes the changes to a new data state.
        incrementalProducer.runCycle();

        Assert.assertFalse(incrementalProducer.hasChanges());
    }

    @Test
<<<<<<< HEAD
    public void fireSuccessListener() {
        HollowProducer producer = createInMemoryProducer();

        /// initialize the data -- classic producer creates the first state in the delta chain.
        initializeData(producer);

        FakeIncrementalCycleListener listener = new FakeIncrementalCycleListener();

        /// now we'll be incrementally updating the state by mutating individual records
        HollowIncrementalProducer incrementalProducer = HollowIncrementalProducer
                .withHollowProducer(producer)
                .withListener(listener)
                .build();
=======
    public void resumeWorkAfterAnnouncementFail() {
        FakeAnnouncer fakeAnnouncer = new FakeAnnouncer();
        FakeAnnouncer fakeAnnouncerSpy = Mockito.spy(fakeAnnouncer);
        HollowProducer producer =  HollowProducer.withPublisher(blobStore)
                .withBlobStager(new HollowInMemoryBlobStager())
                .withAnnouncer(fakeAnnouncerSpy)
                .withVersionMinter(new HollowProducer.VersionMinter() {
                    long counter = 0;
                    public long mint() {
                        return ++counter;
                    }
                })
                .withNumStatesBetweenSnapshots(5)
                .build();

        initializeData(producer);

        HollowIncrementalProducer incrementalProducer = new HollowIncrementalProducer(producer);
        incrementalProducer.addOrModify(new TypeA(11, "eleven", 11));
        incrementalProducer.runCycle();
>>>>>>> c86204c4

        incrementalProducer.addOrModify(new TypeA(1, "one", 100));
        incrementalProducer.addOrModify(new TypeA(2, "two", 2));
        incrementalProducer.addOrModify(new TypeA(3, "three", 300));
<<<<<<< HEAD
        incrementalProducer.delete(new TypeA(5, "five", 5));

        /// .runCycle() flushes the changes to a new data state.
        long nextVersion = incrementalProducer.runCycle();


        Assert.assertEquals(nextVersion, listener.getVersion());
        Assert.assertEquals(IncrementalCycleListener.Status.SUCCESS, listener.getStatus());
        Assert.assertEquals(3L, listener.getRecordsAddedOrModified());
        Assert.assertEquals(1L, listener.getRecordsRemoved());
        Assert.assertNull(listener.getCause());

        incrementalProducer.addOrModify(new TypeA(1, "one", 1000));

        /// another new state with a single change
        long finalVersion = incrementalProducer.runCycle();

        Assert.assertEquals(finalVersion, listener.getVersion());
        Assert.assertEquals(IncrementalCycleListener.Status.SUCCESS, listener.getStatus());
        Assert.assertEquals(1L, listener.getRecordsAddedOrModified());
        Assert.assertEquals(0L, listener.getRecordsRemoved());
        Assert.assertNull(listener.getCause());
    }

    @Test
    public void fireFailureListener() {
        HollowProducer producer = createInMemoryProducer();

        /// initialize the data -- classic producer creates the first state in the delta chain.
        initializeData(producer);

        FakeIncrementalCycleListener listener = new FakeIncrementalCycleListener();
        HollowProducer fakeHollowProducer = FakeHollowProducer.withPublisher(blobStore)
                .withBlobStager(new HollowInMemoryBlobStager())
                .withVersionMinter(new TestVersionMinter())
                .build();


        /// now we'll be incrementally updating the state by mutating individual records
        HollowIncrementalProducer incrementalProducer = HollowIncrementalProducer
                .withHollowProducer(fakeHollowProducer)
                .withListener(listener)
                .build();


        incrementalProducer.addOrModify(new TypeA(1, "one", 100));
        incrementalProducer.addOrModify(new TypeA(2, "two", 2));
        incrementalProducer.addOrModify(new TypeA(3, "three", 300));
        incrementalProducer.addOrModify(new TypeA(3, "three", 3));
        incrementalProducer.addOrModify(new TypeA(4, "five", 6));
        incrementalProducer.delete(new TypeA(5, "five", 5));


        /// .runCycle() flushes the changes to a new data state.
        long nextVersion = incrementalProducer.runCycle();


        Assert.assertEquals(nextVersion, listener.getVersion());
        Assert.assertEquals(IncrementalCycleListener.Status.FAIL, listener.getStatus());
        Assert.assertEquals(4L, listener.getRecordsAddedOrModified());
        Assert.assertEquals(1L, listener.getRecordsRemoved());
        Assert.assertNotNull(listener.getCause());
=======

        //Fail announcement on this cycle
        Mockito.doThrow(new RuntimeException("oops")).when(fakeAnnouncerSpy).announce(3);

        try {
            incrementalProducer.runCycle();
        } catch (RuntimeException e) {
        }

        //Incremental producer still has changes
        Assert.assertTrue(incrementalProducer.hasChanges());

        incrementalProducer.addOrModify(new TypeA(10, "ten", 100));
        long version = incrementalProducer.runCycle();

        Assert.assertFalse(incrementalProducer.hasChanges());

        HollowConsumer consumer = HollowConsumer.withBlobRetriever(blobStore).build();
        consumer.triggerRefreshTo(version);

        HollowPrimaryKeyIndex idx = new HollowPrimaryKeyIndex(consumer.getStateEngine(), "TypeA", "id1", "id2");
        Assert.assertFalse(idx.containsDuplicates());

        assertTypeA(idx, 10, "ten", 100L);
    }


    @Test
    public void removeOrphanObjectsWithTypeInSnapshot() {
        HollowProducer producer = createInMemoryProducer();
        producer.runCycle(new Populator() {
            public void populate(WriteState state) throws Exception {
                state.add(new TypeC(1, new TypeD(1, "one")));
            }
        });

        HollowIncrementalProducer incrementalProducer = new HollowIncrementalProducer(producer);

        TypeD typeD2 = new TypeD(2, "two");
        TypeC typeC2 = new TypeC(2, typeD2);
        incrementalProducer.addOrModify(typeC2);

        long nextVersion = incrementalProducer.runCycle();

        HollowConsumer consumer = HollowConsumer.withBlobRetriever(blobStore).build();
        consumer.triggerRefreshTo(nextVersion);


        Collection<HollowObject> allHollowObjectsTypeD =  getAllHollowObjects(consumer, "TypeD");
        List<String> typeDNames = new ArrayList<>();
        for(HollowObject hollowObject : allHollowObjectsTypeD) {
            typeDNames.add(((GenericHollowObject) hollowObject).getObject("value").toString());
        }

        Assert.assertTrue(typeDNames.contains("two"));

        TypeD typeD3 = new TypeD(3, "three");
        typeC2 = new TypeC(2, typeD3);

        incrementalProducer.addOrModify(typeC2);
        long finalVersion = incrementalProducer.runCycle();

        consumer = HollowConsumer.withBlobRetriever(blobStore).build();
        consumer.triggerRefreshTo(finalVersion);


        allHollowObjectsTypeD = getAllHollowObjects(consumer, "TypeD");
        List<String> finalTypeDNames = new ArrayList<>();
        for(HollowObject hollowObject : allHollowObjectsTypeD) {
            finalTypeDNames.add(((GenericHollowObject) hollowObject).getObject("value").toString());
        }

        Assert.assertFalse(finalTypeDNames.contains("two"));
    }

    @Test
    public void removeOrphanObjectsWithoutTypeInDelta() {
        HollowProducer producer = createInMemoryProducer();

        producer.initializeDataModel(TypeC.class);

        producer.runCycle(new Populator() {
            public void populate(WriteState state) throws Exception {
                state.add(new TypeA(1, "one", 1));
            }
        });

        HollowIncrementalProducer incrementalProducer = new HollowIncrementalProducer(producer);

        TypeD typeD2 = new TypeD(2, "two");
        TypeC typeC2 = new TypeC(2, typeD2);
        incrementalProducer.addOrModify(typeC2);

        incrementalProducer.runCycle();

        TypeD typeD3 = new TypeD(3, "three");
        typeC2 = new TypeC(2, typeD3);

        //Modify typeC2 to point to a new TypeD object
        incrementalProducer.addOrModify(typeC2);

        //Cycle writes a snapshot
        long finalVersion = incrementalProducer.runCycle();

        HollowConsumer consumer = HollowConsumer.withBlobRetriever(blobStore).build();
        consumer.triggerRefreshTo(finalVersion);

        Collection<HollowObject> allHollowObjectsTypeD = getAllHollowObjects(consumer, "TypeD");
        List<String> finalTypeDNames = new ArrayList<>();
        for(HollowObject hollowObject : allHollowObjectsTypeD) {
            finalTypeDNames.add(((GenericHollowObject) hollowObject).getObject("value").toString());
        }

        Assert.assertFalse(finalTypeDNames.contains("two"));
    }

    private static class FakeAnnouncer implements HollowProducer.Announcer {
        @Override
        public void announce(long stateVersion) {
        }
>>>>>>> c86204c4
    }

    private HollowProducer createInMemoryProducer() {
        return HollowProducer.withPublisher(blobStore)
                .withBlobStager(new HollowInMemoryBlobStager())
                .withVersionMinter(new TestVersionMinter())
                .build();
    }

    private void initializeData(HollowProducer producer) {
        producer.runCycle(new Populator() {
            public void populate(WriteState state) throws Exception {
                state.add(new TypeA(1, "one", 1));
                state.add(new TypeA(2, "two", 2));
                state.add(new TypeA(3, "three", 3));
                state.add(new TypeA(4, "four", 4));
                state.add(new TypeA(5, "five", 5));

                state.add(new TypeB(1, "1"));
                state.add(new TypeB(2, "2"));
                state.add(new TypeB(3, "3"));
                state.add(new TypeB(4, "4"));
            }
        });
    }

    private void assertTypeA(HollowPrimaryKeyIndex typeAIdx, int id1,
            String id2, Long expectedValue) {
        int ordinal = typeAIdx.getMatchingOrdinal(id1, id2);

        if (expectedValue == null) {
            Assert.assertEquals(-1, ordinal);
        } else {
            Assert.assertNotEquals(-1, ordinal);
            GenericHollowObject obj = new GenericHollowObject(
                    typeAIdx.getTypeState(), ordinal);
            Assert.assertEquals(expectedValue.longValue(), obj.getLong("value"));
        }
    }

    private void assertTypeB(HollowPrimaryKeyIndex typeBIdx, int id1,
            String expectedValue) {
        int ordinal = typeBIdx.getMatchingOrdinal(id1);

        if (expectedValue == null) {
            Assert.assertEquals(-1, ordinal);
        } else {
            Assert.assertNotEquals(-1, ordinal);
            GenericHollowObject obj = new GenericHollowObject(
                    typeBIdx.getTypeState(), ordinal);
            Assert.assertEquals(expectedValue, obj.getObject("value")
                    .getString("value"));
        }
    }

    @SuppressWarnings("unused")
    @HollowPrimaryKey(fields = { "id1", "id2" })
    private static class TypeA {
        int id1;
        String id2;
        long value;

        public TypeA(int id1, String id2, long value) {
            this.id1 = id1;
            this.id2 = id2;
            this.value = value;
        }
    }

    @SuppressWarnings("unused")
    @HollowPrimaryKey(fields = "id")
    private static class TypeB {
        int id;
        @HollowTypeName(name = "TypeBValue")
        String value;

        public TypeB(int id, String value) {
            this.id = id;
            this.value = value;
        }
    }

<<<<<<< HEAD
    private class FakeIncrementalCycleListener extends AbstractIncrementalCycleListener {
        private long recordsRemoved;
        private long recordsAddedOrModified;
        private long version;
        private Status status;
        private Throwable cause;

        @Override
        public void onCycleComplete(IncrementalCycleStatus status, long elapsed, TimeUnit unit) {
            this.status = status.getStatus();
            this.recordsAddedOrModified = status.getRecordsAddedOrModified();
            this.recordsRemoved = status.getRecordsRemoved();
            this.version = status.getVersion();
        }

        @Override
        public void onCycleFail(IncrementalCycleStatus status, long elapsed, TimeUnit unit) {
            this.status = status.getStatus();
            this.recordsAddedOrModified = status.getRecordsAddedOrModified();
            this.recordsRemoved = status.getRecordsRemoved();
            this.version = status.getVersion();
            this.cause = status.getCause();
        }

        public long getRecordsRemoved() {
            return recordsRemoved;
        }

        public long getRecordsAddedOrModified() {
            return recordsAddedOrModified;
        }

        public Status getStatus() {
            return status;
        }

        public long getVersion() {
            return version;
        }

        public Throwable getCause() {
            return cause;
        }
    }

    private static final class TestVersionMinter implements HollowProducer.VersionMinter  {
        private static int versionCounter = 0;

        @Override
        public long mint() {
            return versionCounter++;
        }
    }

    private static final class FakeHollowProducer extends HollowProducer {

        public FakeHollowProducer(Publisher publisher, Announcer announcer) {
            super(publisher, announcer);
        }

        public long runCycle() {
            return runCycle(new Populator() {
                @Override
                public void populate(WriteState newState) throws Exception {
                    throw new Exception("something went wrong");
                }
            });
        }
    }
=======
    @SuppressWarnings("unused")
    @HollowPrimaryKey(fields = "id")
    private static class TypeC {
        int id;
        TypeD typeD;

        public TypeC(int id, TypeD typeD) {
            this.id = id;
            this.typeD = typeD;
        }
    }

    @SuppressWarnings("unused")
    private static class TypeD {
        int id;
        String value;

        public TypeD(int id, String name) {
            this.id = id;
            this.value = name;
        }
    }

    private Collection<HollowObject> getAllHollowObjects(HollowConsumer hollowConsumer, final String type) {
        final HollowReadStateEngine readStateEngine = hollowConsumer.getStateEngine();
        final HollowTypeDataAccess typeDataAccess = readStateEngine.getTypeDataAccess(type);
        final HollowTypeReadState typeState = typeDataAccess.getTypeState();
        return new AllHollowRecordCollection<HollowObject>(typeState) {
            @Override
            protected HollowObject getForOrdinal(int ordinal) {
                return new GenericHollowObject(readStateEngine, type, ordinal);
            }
        };
    }

>>>>>>> c86204c4
}<|MERGE_RESOLUTION|>--- conflicted
+++ resolved
@@ -25,20 +25,13 @@
 import com.netflix.hollow.api.producer.HollowProducer.WriteState;
 import com.netflix.hollow.api.producer.fs.HollowInMemoryBlobStager;
 import com.netflix.hollow.core.index.HollowPrimaryKeyIndex;
-<<<<<<< HEAD
-import com.netflix.hollow.core.write.HollowWriteStateEngine;
-=======
 import com.netflix.hollow.core.read.dataaccess.HollowTypeDataAccess;
 import com.netflix.hollow.core.read.engine.HollowReadStateEngine;
 import com.netflix.hollow.core.read.engine.HollowTypeReadState;
 import com.netflix.hollow.core.util.AllHollowRecordCollection;
->>>>>>> c86204c4
 import com.netflix.hollow.core.write.objectmapper.HollowPrimaryKey;
 import com.netflix.hollow.core.write.objectmapper.HollowTypeName;
 import com.netflix.hollow.core.write.objectmapper.RecordPrimaryKey;
-import java.util.ArrayList;
-import java.util.Collection;
-import java.util.List;
 import org.junit.Assert;
 import org.junit.Before;
 import org.junit.Test;
@@ -48,6 +41,7 @@
 import java.util.Collection;
 import java.util.List;
 import java.util.concurrent.TimeUnit;
+import static org.mockito.ArgumentMatchers.*;
 
 public class HollowIncrementalProducerTest {
 
@@ -62,11 +56,11 @@
     public void publishAndLoadASnapshot() {
         HollowProducer producer = createInMemoryProducer();
 
-        /// initialize the data -- classic producer creates the first state in the delta chain. 
+        /// initialize the data -- classic producer creates the first state in the delta chain.
         initializeData(producer);
 
         /// now we'll be incrementally updating the state by mutating individual records
-        HollowIncrementalProducer incrementalProducer = HollowIncrementalProducer.withHollowProducer(producer).build();
+        HollowIncrementalProducer incrementalProducer = new HollowIncrementalProducer(producer);
 
         incrementalProducer.addOrModify(new TypeA(1, "one", 100));
         incrementalProducer.addOrModify(new TypeA(2, "two", 2));
@@ -78,7 +72,7 @@
         incrementalProducer.delete(new TypeB(2, "3"));
         incrementalProducer.addOrModify(new TypeB(5, "5"));
         incrementalProducer.addOrModify(new TypeB(5, "6"));
-        incrementalProducer.delete(new RecordPrimaryKey("TypeB", new Object[] { 3 }));
+        incrementalProducer.delete(new RecordPrimaryKey("TypeB", new Object[]{3}));
 
         /// .runCycle() flushes the changes to a new data state.
         long nextVersion = incrementalProducer.runCycle();
@@ -142,7 +136,7 @@
         incrementalProducer.delete(new TypeB(2, "3"));
         incrementalProducer.addOrModify(new TypeB(5, "5"));
         incrementalProducer.addOrModify(new TypeB(5, "6"));
-        incrementalProducer.delete(new RecordPrimaryKey("TypeB", new Object[] { 3 }));
+        incrementalProducer.delete(new RecordPrimaryKey("TypeB", new Object[]{3}));
         incrementalProducer.addOrModify(new TypeA(4, "four", 4));
 
         /// .runCycle() flushes the changes to a new data state.
@@ -194,30 +188,30 @@
     public void continuesARestoredState() {
         HollowProducer genesisProducer = createInMemoryProducer();
 
-        /// initialize the data -- classic producer creates the first state in the delta chain. 
+        /// initialize the data -- classic producer creates the first state in the delta chain.
         long originalVersion = genesisProducer.runCycle(new Populator() {
             public void populate(WriteState state) throws Exception {
                 state.add(new TypeA(1, "one", 1));
             }
         });
-        
-        /// now at some point in the future, we will start up and create a new classic producer 
+
+        /// now at some point in the future, we will start up and create a new classic producer
         /// to back the HollowIncrementalProducer.
         HollowProducer backingProducer = HollowProducer.withPublisher(blobStore)
-                                                   .withBlobStager(new HollowInMemoryBlobStager())
-                                                   .build();
-        
+                .withBlobStager(new HollowInMemoryBlobStager())
+                .build();
+
         /// adding a new type this time (TypeB).
         backingProducer.initializeDataModel(TypeA.class, TypeB.class);
-         
+
         /// now create our HollowIncrementalProducer
-        HollowIncrementalProducer incrementalProducer = HollowIncrementalProducer.withHollowProducer(backingProducer).build();
+        HollowIncrementalProducer incrementalProducer = new HollowIncrementalProducer(backingProducer);
         incrementalProducer.restore(originalVersion, blobStore);
-        
+
         incrementalProducer.addOrModify(new TypeA(1, "one", 2));
         incrementalProducer.addOrModify(new TypeA(2, "two", 2));
         incrementalProducer.addOrModify(new TypeB(3, "three"));
-        
+
         long version = incrementalProducer.runCycle();
 
         HollowConsumer consumer = HollowConsumer.withBlobRetriever(blobStore).build();
@@ -229,14 +223,14 @@
 
         assertTypeA(idx, 1, "one", 2L);
         assertTypeA(idx, 2, "two", 2L);
-        
+
         /// consumers with established data models don't have visibility into new types.
         consumer = HollowConsumer.withBlobRetriever(blobStore).build();
         consumer.triggerRefreshTo(version);
-        
+
         idx = new HollowPrimaryKeyIndex(consumer.getStateEngine(), "TypeB", "id");
         Assert.assertFalse(idx.containsDuplicates());
-        
+
         assertTypeB(idx, 3, "three");
     }
 
@@ -263,7 +257,7 @@
         incrementalProducer.delete(new TypeB(2, "3"));
         incrementalProducer.addOrModify(new TypeB(5, "5"));
         incrementalProducer.addOrModify(new TypeB(5, "6"));
-        incrementalProducer.delete(new RecordPrimaryKey("TypeB", new Object[] { 3 }));
+        incrementalProducer.delete(new RecordPrimaryKey("TypeB", new Object[]{3}));
 
         /// .runCycle() flushes the changes to a new data state.
         long nextVersion = incrementalProducer.runCycle();
@@ -315,7 +309,7 @@
 
         initializeData(producer);
 
-        HollowIncrementalProducer incrementalProducer = HollowIncrementalProducer.withHollowProducer(producer).build();
+        HollowIncrementalProducer incrementalProducer = new HollowIncrementalProducer(producer);
 
         incrementalProducer.addOrModify(new TypeB(1, "one"));
 
@@ -350,7 +344,7 @@
         Assert.assertTrue(incrementalProducer.hasChanges());
 
         //Discard with a PrimaryKey
-        incrementalProducer.discard(new RecordPrimaryKey("TypeB", new Object[]{ 1 }));
+        incrementalProducer.discard(new RecordPrimaryKey("TypeB", new Object[]{1}));
 
         Assert.assertFalse(incrementalProducer.hasChanges());
 
@@ -370,7 +364,7 @@
         initializeData(producer);
 
         /// now we'll be incrementally updating the state by mutating individual records
-        HollowIncrementalProducer incrementalProducer = HollowIncrementalProducer.withHollowProducer(producer).build();
+        HollowIncrementalProducer incrementalProducer = new HollowIncrementalProducer(producer);
 
         incrementalProducer.addOrModify(new TypeA(1, "one", 100));
         incrementalProducer.addOrModify(new TypeA(2, "two", 2));
@@ -382,7 +376,7 @@
         incrementalProducer.delete(new TypeB(2, "3"));
         incrementalProducer.addOrModify(new TypeB(5, "5"));
         incrementalProducer.addOrModify(new TypeB(5, "6"));
-        incrementalProducer.delete(new RecordPrimaryKey("TypeB", new Object[] { 3 }));
+        incrementalProducer.delete(new RecordPrimaryKey("TypeB", new Object[]{3}));
 
         Assert.assertTrue(incrementalProducer.hasChanges());
 
@@ -393,29 +387,15 @@
     }
 
     @Test
-<<<<<<< HEAD
-    public void fireSuccessListener() {
-        HollowProducer producer = createInMemoryProducer();
-
-        /// initialize the data -- classic producer creates the first state in the delta chain.
-        initializeData(producer);
-
-        FakeIncrementalCycleListener listener = new FakeIncrementalCycleListener();
-
-        /// now we'll be incrementally updating the state by mutating individual records
-        HollowIncrementalProducer incrementalProducer = HollowIncrementalProducer
-                .withHollowProducer(producer)
-                .withListener(listener)
-                .build();
-=======
     public void resumeWorkAfterAnnouncementFail() {
         FakeAnnouncer fakeAnnouncer = new FakeAnnouncer();
         FakeAnnouncer fakeAnnouncerSpy = Mockito.spy(fakeAnnouncer);
-        HollowProducer producer =  HollowProducer.withPublisher(blobStore)
+        HollowProducer producer = HollowProducer.withPublisher(blobStore)
                 .withBlobStager(new HollowInMemoryBlobStager())
                 .withAnnouncer(fakeAnnouncerSpy)
                 .withVersionMinter(new HollowProducer.VersionMinter() {
                     long counter = 0;
+
                     public long mint() {
                         return ++counter;
                     }
@@ -428,75 +408,10 @@
         HollowIncrementalProducer incrementalProducer = new HollowIncrementalProducer(producer);
         incrementalProducer.addOrModify(new TypeA(11, "eleven", 11));
         incrementalProducer.runCycle();
->>>>>>> c86204c4
 
         incrementalProducer.addOrModify(new TypeA(1, "one", 100));
         incrementalProducer.addOrModify(new TypeA(2, "two", 2));
         incrementalProducer.addOrModify(new TypeA(3, "three", 300));
-<<<<<<< HEAD
-        incrementalProducer.delete(new TypeA(5, "five", 5));
-
-        /// .runCycle() flushes the changes to a new data state.
-        long nextVersion = incrementalProducer.runCycle();
-
-
-        Assert.assertEquals(nextVersion, listener.getVersion());
-        Assert.assertEquals(IncrementalCycleListener.Status.SUCCESS, listener.getStatus());
-        Assert.assertEquals(3L, listener.getRecordsAddedOrModified());
-        Assert.assertEquals(1L, listener.getRecordsRemoved());
-        Assert.assertNull(listener.getCause());
-
-        incrementalProducer.addOrModify(new TypeA(1, "one", 1000));
-
-        /// another new state with a single change
-        long finalVersion = incrementalProducer.runCycle();
-
-        Assert.assertEquals(finalVersion, listener.getVersion());
-        Assert.assertEquals(IncrementalCycleListener.Status.SUCCESS, listener.getStatus());
-        Assert.assertEquals(1L, listener.getRecordsAddedOrModified());
-        Assert.assertEquals(0L, listener.getRecordsRemoved());
-        Assert.assertNull(listener.getCause());
-    }
-
-    @Test
-    public void fireFailureListener() {
-        HollowProducer producer = createInMemoryProducer();
-
-        /// initialize the data -- classic producer creates the first state in the delta chain.
-        initializeData(producer);
-
-        FakeIncrementalCycleListener listener = new FakeIncrementalCycleListener();
-        HollowProducer fakeHollowProducer = FakeHollowProducer.withPublisher(blobStore)
-                .withBlobStager(new HollowInMemoryBlobStager())
-                .withVersionMinter(new TestVersionMinter())
-                .build();
-
-
-        /// now we'll be incrementally updating the state by mutating individual records
-        HollowIncrementalProducer incrementalProducer = HollowIncrementalProducer
-                .withHollowProducer(fakeHollowProducer)
-                .withListener(listener)
-                .build();
-
-
-        incrementalProducer.addOrModify(new TypeA(1, "one", 100));
-        incrementalProducer.addOrModify(new TypeA(2, "two", 2));
-        incrementalProducer.addOrModify(new TypeA(3, "three", 300));
-        incrementalProducer.addOrModify(new TypeA(3, "three", 3));
-        incrementalProducer.addOrModify(new TypeA(4, "five", 6));
-        incrementalProducer.delete(new TypeA(5, "five", 5));
-
-
-        /// .runCycle() flushes the changes to a new data state.
-        long nextVersion = incrementalProducer.runCycle();
-
-
-        Assert.assertEquals(nextVersion, listener.getVersion());
-        Assert.assertEquals(IncrementalCycleListener.Status.FAIL, listener.getStatus());
-        Assert.assertEquals(4L, listener.getRecordsAddedOrModified());
-        Assert.assertEquals(1L, listener.getRecordsRemoved());
-        Assert.assertNotNull(listener.getCause());
-=======
 
         //Fail announcement on this cycle
         Mockito.doThrow(new RuntimeException("oops")).when(fakeAnnouncerSpy).announce(3);
@@ -545,9 +460,9 @@
         consumer.triggerRefreshTo(nextVersion);
 
 
-        Collection<HollowObject> allHollowObjectsTypeD =  getAllHollowObjects(consumer, "TypeD");
+        Collection<HollowObject> allHollowObjectsTypeD = getAllHollowObjects(consumer, "TypeD");
         List<String> typeDNames = new ArrayList<>();
-        for(HollowObject hollowObject : allHollowObjectsTypeD) {
+        for (HollowObject hollowObject : allHollowObjectsTypeD) {
             typeDNames.add(((GenericHollowObject) hollowObject).getObject("value").toString());
         }
 
@@ -565,7 +480,7 @@
 
         allHollowObjectsTypeD = getAllHollowObjects(consumer, "TypeD");
         List<String> finalTypeDNames = new ArrayList<>();
-        for(HollowObject hollowObject : allHollowObjectsTypeD) {
+        for (HollowObject hollowObject : allHollowObjectsTypeD) {
             finalTypeDNames.add(((GenericHollowObject) hollowObject).getObject("value").toString());
         }
 
@@ -606,18 +521,95 @@
 
         Collection<HollowObject> allHollowObjectsTypeD = getAllHollowObjects(consumer, "TypeD");
         List<String> finalTypeDNames = new ArrayList<>();
-        for(HollowObject hollowObject : allHollowObjectsTypeD) {
+        for (HollowObject hollowObject : allHollowObjectsTypeD) {
             finalTypeDNames.add(((GenericHollowObject) hollowObject).getObject("value").toString());
         }
 
         Assert.assertFalse(finalTypeDNames.contains("two"));
     }
 
-    private static class FakeAnnouncer implements HollowProducer.Announcer {
-        @Override
-        public void announce(long stateVersion) {
-        }
->>>>>>> c86204c4
+
+    @Test
+    public void fireSuccessListener() {
+        HollowProducer producer = createInMemoryProducer();
+
+        /// initialize the data -- classic producer creates the first state in the delta chain.
+        initializeData(producer);
+
+        FakeIncrementalCycleListener listener = new FakeIncrementalCycleListener();
+
+        /// now we'll be incrementally updating the state by mutating individual records
+        HollowIncrementalProducer incrementalProducer = HollowIncrementalProducer
+                .withHollowProducer(producer)
+                .withListener(listener)
+                .build();
+
+        incrementalProducer.addOrModify(new TypeA(1, "one", 100));
+        incrementalProducer.addOrModify(new TypeA(2, "two", 2));
+        incrementalProducer.addOrModify(new TypeA(3, "three", 300));
+        incrementalProducer.delete(new TypeA(5, "five", 5));
+
+        /// .runCycle() flushes the changes to a new data state.
+        long nextVersion = incrementalProducer.runCycle();
+
+
+        Assert.assertEquals(nextVersion, listener.getVersion());
+        Assert.assertEquals(IncrementalCycleListener.Status.SUCCESS, listener.getStatus());
+        Assert.assertEquals(3L, listener.getRecordsAddedOrModified());
+        Assert.assertEquals(1L, listener.getRecordsRemoved());
+        Assert.assertNull(listener.getCause());
+
+        incrementalProducer.addOrModify(new TypeA(1, "one", 1000));
+
+        /// another new state with a single change
+        long finalVersion = incrementalProducer.runCycle();
+
+        Assert.assertEquals(finalVersion, listener.getVersion());
+        Assert.assertEquals(IncrementalCycleListener.Status.SUCCESS, listener.getStatus());
+        Assert.assertEquals(1L, listener.getRecordsAddedOrModified());
+        Assert.assertEquals(0L, listener.getRecordsRemoved());
+        Assert.assertNull(listener.getCause());
+    }
+
+    @Test
+    public void fireFailureListener() {
+        HollowProducer producer = createInMemoryProducer();
+
+        /// initialize the data -- classic producer creates the first state in the delta chain.
+        initializeData(producer);
+
+        FakeIncrementalCycleListener listener = new FakeIncrementalCycleListener();
+        HollowProducer fakeHollowProducer = FakeHollowProducer.withPublisher(blobStore)
+                .withBlobStager(new HollowInMemoryBlobStager())
+                .withVersionMinter(new TestVersionMinter())
+                .build();
+        HollowProducer fakeHollowProducerSpy = Mockito.spy(fakeHollowProducer);
+
+
+        /// now we'll be incrementally updating the state by mutating individual records
+        HollowIncrementalProducer incrementalProducer = HollowIncrementalProducer
+                .withHollowProducer(fakeHollowProducerSpy)
+                .withListener(listener)
+                .build();
+
+
+        incrementalProducer.addOrModify(new TypeA(1, "one", 100));
+        incrementalProducer.addOrModify(new TypeA(2, "two", 2));
+        incrementalProducer.addOrModify(new TypeA(3, "three", 300));
+        incrementalProducer.addOrModify(new TypeA(3, "three", 3));
+        incrementalProducer.addOrModify(new TypeA(4, "five", 6));
+        incrementalProducer.delete(new TypeA(5, "five", 5));
+
+
+        Mockito.doThrow(new RuntimeException("oops")).when(fakeHollowProducerSpy).runCycle(any(HollowProducer.Populator.class));
+
+        long nextVersion = incrementalProducer.runCycle();
+
+        Assert.assertEquals(nextVersion, listener.getVersion());
+        Assert.assertEquals(IncrementalCycleListener.Status.FAIL, listener.getStatus());
+        Assert.assertEquals(4L, listener.getRecordsAddedOrModified());
+        Assert.assertEquals(1L, listener.getRecordsRemoved());
+        Assert.assertNotNull(listener.getCause());
     }
 
     private HollowProducer createInMemoryProducer() {
@@ -645,7 +637,7 @@
     }
 
     private void assertTypeA(HollowPrimaryKeyIndex typeAIdx, int id1,
-            String id2, Long expectedValue) {
+                             String id2, Long expectedValue) {
         int ordinal = typeAIdx.getMatchingOrdinal(id1, id2);
 
         if (expectedValue == null) {
@@ -659,7 +651,7 @@
     }
 
     private void assertTypeB(HollowPrimaryKeyIndex typeBIdx, int id1,
-            String expectedValue) {
+                             String expectedValue) {
         int ordinal = typeBIdx.getMatchingOrdinal(id1);
 
         if (expectedValue == null) {
@@ -674,7 +666,7 @@
     }
 
     @SuppressWarnings("unused")
-    @HollowPrimaryKey(fields = { "id1", "id2" })
+    @HollowPrimaryKey(fields = {"id1", "id2"})
     private static class TypeA {
         int id1;
         String id2;
@@ -700,7 +692,12 @@
         }
     }
 
-<<<<<<< HEAD
+    private static class FakeAnnouncer implements HollowProducer.Announcer {
+        @Override
+        public void announce(long stateVersion) {
+        }
+    }
+
     private class FakeIncrementalCycleListener extends AbstractIncrementalCycleListener {
         private long recordsRemoved;
         private long recordsAddedOrModified;
@@ -746,7 +743,7 @@
         }
     }
 
-    private static final class TestVersionMinter implements HollowProducer.VersionMinter  {
+    private static final class TestVersionMinter implements HollowProducer.VersionMinter {
         private static int versionCounter = 0;
 
         @Override
@@ -770,7 +767,7 @@
             });
         }
     }
-=======
+
     @SuppressWarnings("unused")
     @HollowPrimaryKey(fields = "id")
     private static class TypeC {
@@ -805,6 +802,4 @@
             }
         };
     }
-
->>>>>>> c86204c4
 }