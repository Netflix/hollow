--- conflicted
+++ resolved
@@ -1,16 +1,10 @@
 apply plugin: 'java-library'
  
 dependencies {
-<<<<<<< HEAD
-    testImplementation 'junit:junit:4.11'
-    testImplementation 'org.mockito:mockito-core:2.15.0'
-    testImplementation 'com.google.code.findbugs:findbugs:3.0.1'
-=======
     testCompile project(":hollow-test")
     testCompile 'junit:junit:4.11'
     testCompile 'org.mockito:mockito-core:2.15.0'
     testCompile 'com.google.code.findbugs:findbugs:3.0.1'
->>>>>>> f0dc1f05
 }
 
 // quiet warnings about sun.misc.Unsafe
