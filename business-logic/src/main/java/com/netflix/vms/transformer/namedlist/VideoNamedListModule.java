--- conflicted
+++ resolved
@@ -191,17 +191,8 @@
                     addToList(VideoNamedListType.VALID_ORIGINAL_TOP_NODES);
             }
 
-<<<<<<< HEAD
             final boolean isRecentlyAdded = video.data.countrySpecificData.firstDisplayDate != null && video.data.countrySpecificData.firstDisplayDate.val > (ctx.getNowMillis() - (MS_IN_DAY * 30));
-            boolean isTV = video.data.facetData.videoMetaData.isTV;
-=======
-            if(video.facetData.videoMediaData != null && !video.facetData.videoMediaData.isAutoPlayEnabled) {
-                addToList(VideoNamedListType.AUTO_PLAY_DISABLED);
-            }
-
-            final boolean isRecentlyAdded = video.countrySpecificData.firstDisplayDate != null && video.countrySpecificData.firstDisplayDate.val > (ctx.getNowMillis() - (MS_IN_DAY * 30));
             boolean isTV = (nodeType == constants.SHOW || nodeType == constants.SEASON || nodeType == constants.EPISODE);
->>>>>>> 62698c78
 
             if(isAvailableForED) {
                 long theatricalReleaseDate = video.data.facetData.videoMetaData.theatricalReleaseDate == null ? 0 : video.data.facetData.videoMetaData.theatricalReleaseDate.val;
