--- conflicted
+++ resolved
@@ -33,11 +33,8 @@
     public Boolean getAutoPlayBoxed(int ordinal);
 
     public int getFirstDisplayDateOrdinal(int ordinal);
-<<<<<<< HEAD
-=======
 
     public int getFirstDisplayDatesOrdinal(int ordinal);
->>>>>>> 1f07fa00
 
     public FlagsTypeAPI getTypeAPI();
 
