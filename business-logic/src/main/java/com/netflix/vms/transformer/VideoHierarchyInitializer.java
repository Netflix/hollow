--- conflicted
+++ resolved
@@ -229,11 +229,6 @@
         if (!windows.isEmpty())
             return true;
 
-<<<<<<< HEAD
-        videoStatus._getRights()._getContracts();
-
-=======
->>>>>>> f5c455d8
         return false;
     }
 
