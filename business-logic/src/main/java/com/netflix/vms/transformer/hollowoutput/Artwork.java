package com.netflix.vms.transformer.hollowoutput;

import java.util.List;

public class Artwork implements Cloneable {

    public Strings sourceFileId = null;
    public long effectiveDate = java.lang.Long.MIN_VALUE;
    public NFLocale locale = null;
    public int seqNum = java.lang.Integer.MIN_VALUE;
    public int ordinalPriority = java.lang.Integer.MIN_VALUE;
    public ArtworkDerivatives derivatives = null;
    public List<ArtworkCdn> cdns = null;
    public List<DeprecatedImageId> deprecatedImageIds = null;
    public PassthroughVideo source_movie_id = null;
    public ArtworkSourcePassthrough source = null;
    public ArtworkBasicPassthrough basic_passthrough = null;
    public ArtworkMerchStillPackageData merchstillsPackageData = null;
    public int file_seq = java.lang.Integer.MIN_VALUE;
    public AcquisitionSource acquisitionSource = null;
<<<<<<< HEAD
    public boolean isRolloutExclusive = false;
    public SchedulePhaseInfo schedulePhaseInfo = null;
=======
    public int sourceVideoId = java.lang.Integer.MIN_VALUE;
    public boolean hasShowLevelTag = false;
>>>>>>> da326548

    public String toString() {
        StringBuilder builder = new StringBuilder("Artwork{");
        builder.append("sourceFileId=").append(sourceFileId);
        builder.append(",effectiveDate=").append(effectiveDate);
        builder.append(",locale=").append(locale);
        builder.append(",seqNum=").append(seqNum);
        builder.append(",ordinalPriority=").append(ordinalPriority);
        builder.append(",derivatives=").append(derivatives);
        builder.append(",cdns=").append(cdns);
        builder.append(",deprecatedImageIds=").append(deprecatedImageIds);
        builder.append(",source_movie_id=").append(source_movie_id);
        builder.append(",source=").append(source);
        builder.append(",basic_passthrough=").append(basic_passthrough);
        builder.append(",file_seq=").append(file_seq);
        builder.append(",merchstillsPackage=").append(merchstillsPackageData);
        builder.append(",acquisitionSource=").append(acquisitionSource);
<<<<<<< HEAD
        builder.append(",availabilityWindows=").append(schedulePhaseInfo);
        builder.append(",isRolloutExclusive=").append(isRolloutExclusive);
=======
        builder.append(",sourceVideoId=").append(sourceVideoId);
        builder.append(",hasShowLevelTag=").append(hasShowLevelTag);
>>>>>>> da326548
        builder.append("}");
        return builder.toString();
    }

    public Artwork clone() {
        try {
            Artwork clone = (Artwork)super.clone();
            clone.__assigned_ordinal = -1;
            return clone;
        } catch (CloneNotSupportedException cnse) { throw new RuntimeException(cnse); }
    }

    @SuppressWarnings("unused")
    private int __assigned_ordinal = -1;
}<|MERGE_RESOLUTION|>--- conflicted
+++ resolved
@@ -18,13 +18,10 @@
     public ArtworkMerchStillPackageData merchstillsPackageData = null;
     public int file_seq = java.lang.Integer.MIN_VALUE;
     public AcquisitionSource acquisitionSource = null;
-<<<<<<< HEAD
     public boolean isRolloutExclusive = false;
     public SchedulePhaseInfo schedulePhaseInfo = null;
-=======
     public int sourceVideoId = java.lang.Integer.MIN_VALUE;
     public boolean hasShowLevelTag = false;
->>>>>>> da326548
 
     public String toString() {
         StringBuilder builder = new StringBuilder("Artwork{");
@@ -42,16 +39,13 @@
         builder.append(",file_seq=").append(file_seq);
         builder.append(",merchstillsPackage=").append(merchstillsPackageData);
         builder.append(",acquisitionSource=").append(acquisitionSource);
-<<<<<<< HEAD
         builder.append(",availabilityWindows=").append(schedulePhaseInfo);
         builder.append(",isRolloutExclusive=").append(isRolloutExclusive);
-=======
         builder.append(",sourceVideoId=").append(sourceVideoId);
         builder.append(",hasShowLevelTag=").append(hasShowLevelTag);
->>>>>>> da326548
         builder.append("}");
         return builder.toString();
-    }
+    }gradlew
 
     public Artwork clone() {
         try {
