package com.netflix.vms.transformer.modules.countryspecific;

import com.netflix.config.FastProperty;
import com.netflix.hollow.core.index.HollowPrimaryKeyIndex;
import com.netflix.vms.transformer.CycleConstants;
import com.netflix.vms.transformer.common.TransformerContext;
import com.netflix.vms.transformer.common.io.TransformerLogTag;
import com.netflix.vms.transformer.contract.ContractAssetType;
import com.netflix.vms.transformer.data.TransformedVideoData;
import com.netflix.vms.transformer.hollowinput.ContractHollow;
import com.netflix.vms.transformer.hollowinput.FlagsHollow;
import com.netflix.vms.transformer.hollowinput.RightsContractAssetHollow;
import com.netflix.vms.transformer.hollowinput.RightsContractPackageHollow;
import com.netflix.vms.transformer.hollowinput.RightsHollow;
import com.netflix.vms.transformer.hollowinput.RightsWindowContractHollow;
import com.netflix.vms.transformer.hollowinput.RightsWindowHollow;
import com.netflix.vms.transformer.hollowinput.SetOfStringHollow;
import com.netflix.vms.transformer.hollowinput.StatusHollow;
import com.netflix.vms.transformer.hollowinput.StringHollow;
import com.netflix.vms.transformer.hollowinput.VMSHollowInputAPI;
import com.netflix.vms.transformer.hollowinput.VideoGeneralHollow;
import com.netflix.vms.transformer.hollowoutput.CompleteVideoCountrySpecificData;
import com.netflix.vms.transformer.hollowoutput.CupKey;
import com.netflix.vms.transformer.hollowoutput.DateWindow;
import com.netflix.vms.transformer.hollowoutput.LinkedHashSetOfStrings;
import com.netflix.vms.transformer.hollowoutput.PackageData;
import com.netflix.vms.transformer.hollowoutput.Strings;
import com.netflix.vms.transformer.hollowoutput.VMSAvailabilityWindow;
import com.netflix.vms.transformer.hollowoutput.VideoContractInfo;
import com.netflix.vms.transformer.hollowoutput.VideoFormatDescriptor;
import com.netflix.vms.transformer.hollowoutput.VideoPackageInfo;
import com.netflix.vms.transformer.hollowoutput.WindowPackageContractInfo;
import com.netflix.vms.transformer.index.IndexSpec;
import com.netflix.vms.transformer.index.VMSTransformerIndexer;
import com.netflix.vms.transformer.modules.packages.PackageDataCollection;
import com.netflix.vms.transformer.util.OutputUtil;
import static com.netflix.vms.transformer.util.OutputUtil.minValueToZero;
import com.netflix.vms.transformer.util.VideoContractUtil;

import java.util.ArrayList;
import java.util.Collection;
import java.util.Collections;
import java.util.Comparator;
import java.util.HashMap;
import java.util.HashSet;
import java.util.Iterator;
import java.util.List;
import java.util.Map;
import java.util.Set;
import java.util.stream.Collectors;

public class VMSAvailabilityWindowModule {

    public static final long ONE_THOUSAND_YEARS = (1000L * 365L * 24L * 60L * 60L * 1000L);
    private static final FastProperty.BooleanProperty ENABLE_LOCALE_PROMOTION = new FastProperty.BooleanProperty("netflix.vms.transformer.enable.prepromotion.multilocale", false);

    private final VMSHollowInputAPI api;
    private final TransformerContext ctx;
    private final VMSTransformerIndexer indexer;
    private final HollowPrimaryKeyIndex videoGeneralIdx;

    private final com.netflix.vms.transformer.hollowoutput.Integer ZERO = new com.netflix.vms.transformer.hollowoutput.Integer(0);

    private final Strings DEFAULT_CUP_TOKEN = new Strings(CupKey.DEFAULT);
    private final LinkedHashSetOfStrings EMPTY_CUP_TOKENS;
    private final LinkedHashSetOfStrings DEFAULT_CUP_TOKENS;

    private TransformedVideoData transformedVideoData;

    private final WindowPackageContractInfoModule windowPackageContractInfoModule;
    private final MultilanguageCountryWindowFilter multilanguageCountryWindowFilter;

    public VMSAvailabilityWindowModule(VMSHollowInputAPI api, TransformerContext ctx, CycleConstants cycleConstants, VMSTransformerIndexer indexer) {
        this.api = api;
        this.ctx = ctx;
        this.indexer = indexer;
        this.videoGeneralIdx = indexer.getPrimaryKeyIndex(IndexSpec.VIDEO_GENERAL);

        this.windowPackageContractInfoModule = new WindowPackageContractInfoModule(api, indexer, ctx);
        this.multilanguageCountryWindowFilter = new MultilanguageCountryWindowFilter(cycleConstants);

        EMPTY_CUP_TOKENS = new LinkedHashSetOfStrings();
        EMPTY_CUP_TOKENS.ordinals = Collections.emptyList();

        DEFAULT_CUP_TOKENS = new LinkedHashSetOfStrings();
        DEFAULT_CUP_TOKENS.ordinals = Collections.singletonList(DEFAULT_CUP_TOKEN);
    }


    public void setTransformedVideoData(TransformedVideoData transformedVideoData) {
        this.transformedVideoData = transformedVideoData;
    }

    public List<VMSAvailabilityWindow> populateWindowData(Integer videoId, String country, CompleteVideoCountrySpecificData data, StatusHollow videoRights, CountrySpecificRollupValues rollup) {
        boolean isGoLive = isGoLive(videoRights);

        List<VMSAvailabilityWindow> windows = calculateWindowData(videoId, country, null, videoRights, rollup, isGoLive);

        data.availabilityWindows = windows;

        return windows;
    }

    private Set<String> getAsSet(SetOfStringHollow setOfStringHollow) {
        Set<String> setAsString = new HashSet<>();
        if (setOfStringHollow != null) {
            Iterator<StringHollow> it = setOfStringHollow.iterator();
            while (it.hasNext()) {
                setAsString.add(it.next()._getValue().toLowerCase());
            }
        }
        return setAsString;
    }

    List<VMSAvailabilityWindow> calculateWindowData(Integer videoId, String country, String locale, StatusHollow statusHollow, CountrySpecificRollupValues rollup, boolean isGoLive) {
        List<VMSAvailabilityWindow> windows = null;

        RightsHollow rights = statusHollow._getRights();
        if ((rollup.doShow() && rollup.wasShowEpisodeFound()) || (rollup.doSeason() && rollup.wasSeasonEpisodeFound())) {
            windows = populateRolledUpWindowData(videoId, rollup, rights, isGoLive, locale != null);
        } else {
            // if this flag is true, then skip the local asset availability check.
            boolean skipLocalAssetAvailabilityCheck = isLanguageOverride(statusHollow);
            windows = populateEpisodeOrStandaloneWindowData(videoId, country, locale, rollup, isGoLive, rights, locale != null,
                    getAsSet(statusHollow._getFlags()._getSubsRequired()), getAsSet(statusHollow._getFlags()._getDubsRequired()), skipLocalAssetAvailabilityCheck);

//            if (locale != null && windows.isEmpty() && isLanguageOverride(statusHollow))
//                windows = populateEpisodeOrStandaloneWindowData(videoId, country, null, rollup, isGoLive, rights, locale != null, getAsSet(statusHollow._getFlags()._getSubsRequired()), getAsSet(statusHollow._getFlags()._getDubsRequired()), skipLocalAssetAvailabilityCheck);
        }
        return windows;
    }

    // todo requires splitting this long method into its own class
    private List<VMSAvailabilityWindow> populateEpisodeOrStandaloneWindowData(Integer videoId, String country, String locale, CountrySpecificRollupValues rollup, boolean isGoLive,
                                                                              RightsHollow rights, boolean isMulticatalogRollup, Set<String> subsRequiredLocales, Set<String> dubsRequiredLocale, boolean skipLocalAssetAvailabilityCheck) {

        List<VMSAvailabilityWindow> availabilityWindows = new ArrayList<>();
        VMSAvailabilityWindow currentOrFirstFutureWindow = null;

        long minWindowStartDate = Long.MAX_VALUE;

        boolean currentOrFirstFutureWindowFoundLocalAudio = false;
        boolean currentOrFirstFutureWindowFoundLocalText = false;
        boolean isInWindow = false;

        int includedPackageDataCount = 0;
        int maxPackageId = 0;
        int contractIdForMaxPackageId = 0;

        List<RightsWindowHollow> sortedWindows = new ArrayList<>(rights._getWindows());
        Collections.sort(sortedWindows, RIGHTS_WINDOW_COMPARATOR);

        for (RightsWindowHollow window : sortedWindows) {

            int packageIdForWindow = 0;
            int thisWindowBundledAssetsGroupId = 0;

            boolean includedWindowPackageData = false;
            boolean thisWindowFoundLocalAudio = false;
            boolean thisWindowFoundLocalText = false;

            // create new window
            VMSAvailabilityWindow outputWindow = new VMSAvailabilityWindow();
            outputWindow.windowInfosByPackageId = new HashMap<>();
            outputWindow.startDate = OutputUtil.getRoundedDate(window._getStartDate());
            outputWindow.endDate = OutputUtil.getRoundedDate(window._getEndDate());
            if (window._getOnHold()) {
                outputWindow.startDate.val += ONE_THOUSAND_YEARS;
                outputWindow.endDate.val += ONE_THOUSAND_YEARS;
                outputWindow.onHold = true;
            }

            // collect all contractId for the window -> A window could have multiple contracts.
            List<Long> contractIds = new ArrayList<>();
            if (window._getContractIdsExt() != null)
                contractIds = window._getContractIdsExt().stream().map(c -> c._getContractId()).collect(Collectors.toList());

            // collect all contracts for the window
            List<RightsWindowContractHollow> windowContracts = new ArrayList<>();
            if (window._getContractIdsExt() != null)
                windowContracts = window._getContractIdsExt().stream().collect(Collectors.toList());


            // should use window data, check isGoLive flag, start-end dates and if video is in pre-promotion phase
            boolean shouldFilterOutWindowInfo = shouldFilterOutWindowInfo(videoId, country, isGoLive, contractIds, includedPackageDataCount, outputWindow.startDate.val, outputWindow.endDate.val);

<<<<<<< HEAD
            // find if any contract is in pre-promotion phase.
            // If pre-promotion is true, and local assets are not available, its okay to populate the windows, since isGoLive flag will be false.
            // this flag is at country level and applies to all multi-locale catalog as well.
            boolean inPrePromotionPhase = false;
            for (long contractId : contractIds) {
                ContractHollow contract = VideoContractUtil.getContract(api, indexer, videoId, country, contractId);
                inPrePromotionPhase = contract._getPrePromotionDays() > 0;
=======
            // if multi-locale catalog processing, then check if title is in pre-promo phase.
            boolean inPrePromotionPhase = false;
            if (!isGoLive && locale != null) {
                for (long contractId : contractIds) {
                    ContractHollow contractHollow = VideoContractUtil.getContract(api, indexer, videoId, country, contractId);
                    if (contractHollow != null && contractHollow._getPrePromotionDays() > 0) inPrePromotionPhase = true;
                }
                if (!isGoLive && inPrePromotionPhase)
                    ctx.getLogger().info(TransformerLogTag.PrePromotion, "Video={} country={} locale={} is in PrePromotion phase.", videoId, country, locale);
>>>>>>> 7ba9b843
            }

            for (RightsWindowContractHollow windowContractHollow : windowContracts) {

                // get contract id from window contract and contract data from VideoContract feed.
                long contractId = windowContractHollow._getContractId();
                ContractHollow contractData = VideoContractUtil.getContract(api, indexer, videoId, country, contractId);
                boolean isAvailableForDownload = windowContractHollow._getDownload();

                // check if there are any assets & packages associated with this contract
                if (windowContractHollow._getPackageIdBoxed() != null || (windowContractHollow._getAssets() != null && !windowContractHollow._getAssets().isEmpty()) || (windowContractHollow._getPackages() != null && !windowContractHollow._getPackages().isEmpty())) {

                    // get contract assets rights & and check the availability of assets in the given locale
                    List<RightsContractAssetHollow> contractAssets = new ArrayList<>();
                    if (windowContractHollow._getAssets() != null)
                        contractAssets = windowContractHollow._getAssets().stream().collect(Collectors.toList());
                    long contractAssetAvailability = locale == null ? -1 : multilanguageCountryWindowFilter.contractAvailabilityForLanguage(locale, contractAssets);

                    // check if package list in the contract is not null or empty
                    if (windowContractHollow._getPackages() != null && !windowContractHollow._getPackages().isEmpty()) {

                        // collect all the contract packages -> A contract could have multiple packages
                        List<RightsContractPackageHollow> contractPackages = windowContractHollow._getPackages().stream().collect(Collectors.toList());
                        for (RightsContractPackageHollow contractPackageHollow : contractPackages) {

                            // create packageId, get packageDataCollection and packageData for the given package in the contract
                            com.netflix.vms.transformer.hollowoutput.Integer packageId = new com.netflix.vms.transformer.hollowoutput.Integer((int) contractPackageHollow._getPackageId());
                            PackageDataCollection packageDataCollection = getPackageDataCollection(videoId, contractPackageHollow._getPackageId());
                            PackageData packageData = null;
                            if (packageDataCollection != null)
                                packageData = packageDataCollection.getPackageData();



                            if (locale != null && !skipLocalAssetAvailabilityCheck) {

                                boolean shouldCheckAudio = dubsRequiredLocale.contains(locale.toLowerCase());
                                boolean shouldCheckSubtitles = subsRequiredLocales.contains(locale.toLowerCase());

                                long packageAvailability = multilanguageCountryWindowFilter.packageIsAvailableForLanguage(locale, packageData, contractAssetAvailability);

                                // multi-catalog processing -- make sure contract gives access to some existing asset understandable in this language
<<<<<<< HEAD
                                if (packageAvailability == 0) {
                                    continue;
                                }

=======
                                // if no assets and the the title is not in prePromotionPhase then skip this contract
                                if (packageAvailability == 0 && !inPrePromotionPhase) {
                                    ctx.getLogger().info(TransformerLogTag.LocaleMerching, "Skipping contractId={} for videoId={} in country={} and locale={} because localized assets were not found in packgeId={}", contractId, videoId, country, locale, packageId);
                                    continue;
                                } else if (packageAvailability == 0 && inPrePromotionPhase) {
                                    // if feature (do not drop windows if assets are missing) enabled then do not skip the contract
                                    if (ENABLE_LOCALE_PROMOTION.get()) {
                                        ctx.getLogger().info(TransformerLogTag.PrePromotion, "Localized assets were not found for the videoId={} country={} and locale={}, not skipping contract since title is in pre-promo phase", videoId, country, locale);
                                    } else {
                                        // if feature not enabled, and assets are missing, skip the contract
                                        continue;
                                    }
                                }
>>>>>>> 7ba9b843

                                boolean considerPackageForLang = packageData == null ? true : packageData.isDefaultPackage;
                                if (!considerPackageForLang && contractPackages.size() == 1) {
                                    considerPackageForLang = true;
                                }

                                if (considerPackageForLang && (packageAvailability & ContractAssetType.AUDIO.getBitIdentifier()) != 0) {
                                    thisWindowFoundLocalAudio = true; // rollup.foundLocalAudio();
                                    if (currentOrFirstFutureWindow == outputWindow)
                                        currentOrFirstFutureWindowFoundLocalAudio = true;
                                }
                                if (considerPackageForLang && (packageAvailability & ContractAssetType.SUBTITLES.getBitIdentifier()) != 0) {
                                    thisWindowFoundLocalText = true; //rollup.foundLocalText();
                                    if (currentOrFirstFutureWindow == outputWindow)
                                        currentOrFirstFutureWindowFoundLocalText = true;
                                }

                                // make sure the localized assets availability criteria is met if not then skip this contract package
                                boolean localAssetAvailabilityCheck = true;
                                if (shouldCheckAudio && !thisWindowFoundLocalAudio) localAssetAvailabilityCheck = false;
                                if (shouldCheckSubtitles && !thisWindowFoundLocalText) localAssetAvailabilityCheck = false;

                                // if local assets availability check failed and the title is not in pre-promotion phase, then skip the contract.
                                if (!localAssetAvailabilityCheck && !inPrePromotionPhase) {
                                    continue;
                                }
                            }

                            // get windowPackageContractInfo for the given packageId
                            WindowPackageContractInfo windowPackageContractInfo = outputWindow.windowInfosByPackageId.get(packageId);
                            if (windowPackageContractInfo != null) {

                                // For existing windowPackageContractInfo object
                                // check if this window data should be filtered
                                if (shouldFilterOutWindowInfo) {
                                    // if contract is greater than previous contract for this package id then update the windowContractInfo.contractId to use higher value for contractId
                                    if (contractId > windowPackageContractInfo.videoContractInfo.contractId) {
                                        // update contract id, since it is higher value.
                                        windowPackageContractInfo.videoContractInfo.contractId = (int) contractId;

                                        // if the current package id is the highest package id, then update the contract id for max package id.
                                        if (packageId.val == maxPackageId)
                                            contractIdForMaxPackageId = Math.max((int) contractId, contractIdForMaxPackageId);
                                        // if current package equals package id for this window, then update the window assets group id, max contract id for the current window.
                                        if (packageId.val == packageIdForWindow)
                                            thisWindowBundledAssetsGroupId = Math.max((int) contractId, thisWindowBundledAssetsGroupId);
                                    }

                                } else {

                                    // if existing windowPackageContractInfo is present and window data is not to be filtered, then do the following
                                    // 1. merge cup token values
                                    // 2. merge bcp47 code values
                                    // 3. clone the exiting contract info, and assign all new values
                                    // 4. update the map windowInfoByPackageId with current packageId with cloned windowPackageContractInfo
                                    // 5. the primary package id for the contractInfo is the max packageId for previous and current packageId
                                    // 6. the contract id for the contractInfo, is the max contractId from the previous and current contractId

                                    // merge cup tokens
                                    List<Strings> cupTokens = new ArrayList<>();
                                    Strings contractCupToken = contractData == null ? DEFAULT_CUP_TOKEN : new Strings(contractData._getCupToken()._getValue());
                                    if (windowPackageContractInfo.videoContractInfo.contractId > contractId) {
                                        cupTokens.addAll(windowPackageContractInfo.videoContractInfo.cupTokens.ordinals);
                                        if (!cupTokens.contains(contractCupToken))
                                            cupTokens.add(contractCupToken);
                                    } else {
                                        cupTokens.add(contractCupToken);
                                        for (Strings cupToken : windowPackageContractInfo.videoContractInfo.cupTokens.ordinals) {
                                            if (!cupToken.equals(contractCupToken))
                                                cupTokens.add(cupToken);
                                        }
                                    }
                                    // merge bcp47 codes
                                    Set<Strings> bcp47Codes = new HashSet<>(windowPackageContractInfo.videoContractInfo.assetBcp47Codes);
                                    for (RightsContractAssetHollow asset : contractAssets) {
                                        bcp47Codes.add(new Strings(asset._getBcp47Code()._getValue()));
                                    }
                                    // clone the contract info
                                    windowPackageContractInfo = windowPackageContractInfo.clone();
                                    windowPackageContractInfo.videoContractInfo = windowPackageContractInfo.videoContractInfo.clone();
                                    windowPackageContractInfo.videoContractInfo.cupTokens = new LinkedHashSetOfStrings(cupTokens);
                                    windowPackageContractInfo.videoContractInfo.assetBcp47Codes = bcp47Codes;
                                    windowPackageContractInfo.videoContractInfo.contractId = Math.max(windowPackageContractInfo.videoContractInfo.contractId, (int) contractId);
                                    windowPackageContractInfo.videoContractInfo.isAvailableForDownload = windowPackageContractInfo.videoContractInfo.isAvailableForDownload || isAvailableForDownload;
                                    windowPackageContractInfo.videoContractInfo.primaryPackageId = (int) Math.max(windowPackageContractInfo.videoContractInfo.primaryPackageId, contractPackageHollow._getPackageId());
                                    // update the package window package contract info
                                    outputWindow.windowInfosByPackageId.put(packageId, windowPackageContractInfo);

                                    // if the current package id is the highest package id, then update the contract id for max package id.
                                    if (packageId.val == maxPackageId)
                                        contractIdForMaxPackageId = Math.max((int) contractId, contractIdForMaxPackageId);
                                    // if current package equals package id for this window, then update the window assets group id, max contract id for the current window.
                                    if (packageId.val == packageIdForWindow)
                                        thisWindowBundledAssetsGroupId = Math.max((int) contractId, thisWindowBundledAssetsGroupId);
                                }
                            } else {

                                // if windowPackageContractInfo is not present in outputWindow.windowInfosByPackageId for the given packageId
                                // then create a new one

                                if (shouldFilterOutWindowInfo) {
                                    // if previously filtered window package contract info exists the update the contract id in that to use higher value
                                    WindowPackageContractInfo alreadyFilteredWindowPackageContractInfo = outputWindow.windowInfosByPackageId.get(ZERO);
                                    if (alreadyFilteredWindowPackageContractInfo != null) {
                                        if (alreadyFilteredWindowPackageContractInfo.videoContractInfo.contractId < (int) contractId)
                                            alreadyFilteredWindowPackageContractInfo.videoContractInfo.contractId = (int) contractId;
                                    } else {
                                        // if previously filtered window package contract info does not exists then create new filtered window package contract info.
                                        outputWindow.windowInfosByPackageId.put(ZERO, windowPackageContractInfoModule.buildFilteredWindowPackageContractInfo((int) contractId, videoId));
                                    }

                                    // current package id is the first one and window data needs to be filtered, then update contract id for max package id.
                                    if (maxPackageId == 0)
                                        contractIdForMaxPackageId = Math.max(contractIdForMaxPackageId, (int) contractId);

                                    // current package id is the fist one and window data needs to be filtered, then update the window assets group id, max contract id for the current window.
                                    if (packageIdForWindow == 0)
                                        thisWindowBundledAssetsGroupId = Math.max(thisWindowBundledAssetsGroupId, (int) contractId);
                                } else {

                                    // if windowPackageContractInfo is not present in outputWindow.windowInfosByPackageId for the given packageId and window data is not to be filtered
                                    includedWindowPackageData = true;

                                    if (packageData != null) {
                                        // package data is available
                                        windowPackageContractInfo = windowPackageContractInfoModule.buildWindowPackageContractInfo(packageData, windowContractHollow, contractData, country, isAvailableForDownload, packageDataCollection);
                                        outputWindow.windowInfosByPackageId.put(packageId, windowPackageContractInfo);
                                        boolean considerForPackageSelection = contractPackages == null ? true : packageData.isDefaultPackage;
                                        if (!considerForPackageSelection) {
                                            if (contractPackages.size() == 1)
                                                considerForPackageSelection = true;
                                        }
                                        if (considerForPackageSelection) {

                                            // if package is default package or the only package in contract packages list
                                            // update max package Id and contract id for max package id.
                                            if (packageData.id > maxPackageId) {
                                                maxPackageId = packageData.id;
                                                contractIdForMaxPackageId = (int) contractId;
                                            }

                                            // update max package Id for current window and max contract id for the current window.
                                            if (packageData.id > packageIdForWindow) {
                                                packageIdForWindow = packageData.id;
                                                thisWindowBundledAssetsGroupId = (int) contractId;
                                            }
                                        }

                                    } else {
                                        // package data not available -- use the contract only
                                        windowPackageContractInfo = windowPackageContractInfoModule.buildWindowPackageContractInfoWithoutPackage(packageId.val, windowContractHollow, contractData, videoId);
                                        outputWindow.windowInfosByPackageId.put(packageId, windowPackageContractInfo);

                                        // if fist package, then update contract id for the current window
                                        if (packageIdForWindow == 0)
                                            thisWindowBundledAssetsGroupId = Math.max((int) contractId, thisWindowBundledAssetsGroupId);
                                        // update contract id for the max package id
                                        if (maxPackageId == 0)
                                            contractIdForMaxPackageId = Math.max((int) contractId, contractIdForMaxPackageId);
                                    }
                                }

                                long windowEndDate = window._getEndDate();
                                long windowStartDate = window._getStartDate();
                                // if window is open then rollup the start window availability date and update the flag isInWindow
                                if (isGoLive && windowEndDate > ctx.getNowMillis() && windowStartDate < ctx.getNowMillis()) {
                                    rollup.newInWindowAvailabilityDate(windowStartDate);
                                    isInWindow = true;
                                }

                                // keep track if minimum window start date, only for windows where end date is greater than now
                                // also update currentOrFutureWindow and local audio/text values
                                if (windowEndDate > ctx.getNowMillis() && windowStartDate < minWindowStartDate) {
                                    minWindowStartDate = windowStartDate;
                                    currentOrFirstFutureWindow = outputWindow;
                                    currentOrFirstFutureWindowFoundLocalAudio = thisWindowFoundLocalAudio;
                                    currentOrFirstFutureWindowFoundLocalText = thisWindowFoundLocalText;
                                }
                            }

                        } // end of for loop for packages in contract


                    } else {
                        // package list is empty for the given contract -- use the contract only. Applicable only for non multi-locale country that is if locale is not passed

                        if (locale == null) {
                            // build info without package data, Use the assets and contract data though
                            WindowPackageContractInfo windowPackageContractInfo = windowPackageContractInfoModule.buildWindowPackageContractInfoWithoutPackage(0, windowContractHollow, contractData, videoId);
                            outputWindow.windowInfosByPackageId.put(ZERO, windowPackageContractInfo);

                            if (packageIdForWindow == 0)
                                thisWindowBundledAssetsGroupId = Math.max((int) contractId, thisWindowBundledAssetsGroupId);
                            if (maxPackageId == 0)
                                contractIdForMaxPackageId = Math.max((int) contractId, contractIdForMaxPackageId);
                        }
                    }
                } else {
                    if (locale == null) {
                        // if no assets and no associated package available then build info using just contract ID and video ID
                        outputWindow.windowInfosByPackageId.put(ZERO, windowPackageContractInfoModule.buildFilteredWindowPackageContractInfo((int) contractId, videoId));

                        if (maxPackageId == 0) {
                            contractIdForMaxPackageId = (int) contractId;
                            thisWindowBundledAssetsGroupId = (int) contractId;
                        }
                    }
                }

            } // end of for loop for iterating through contracts in a window

            // assign the highest contract Id recorded for the highest package Id in the current window
            outputWindow.bundledAssetsGroupId = thisWindowBundledAssetsGroupId;

            // if locale is not null and windowInfosByPackageId is empty then the code in if block is not executed.
            // Basically - Do not add: if all windows were filtered out for multicatalog country
            if (locale == null || !outputWindow.windowInfosByPackageId.isEmpty()) {
                availabilityWindows.add(outputWindow);

                // if evaluating episode and isGoLive is true, then roll up the windows to season.
                if (rollup.doEpisode()) {

                    if (isMulticatalogRollup)
                        rollup.windowFound(outputWindow.startDate.val, outputWindow.endDate.val);
                    if (isGoLive)
                        rollup.newSeasonWindow(outputWindow.startDate.val, outputWindow.endDate.val, outputWindow.onHold, rollup.getSeasonSequenceNumber());
                }
            }

            if (includedWindowPackageData)
                includedPackageDataCount++;

        } // end of for loop for iterating through windows for this video


        if (currentOrFirstFutureWindow != null) {

            // this basically gets the following data from max packageId across windows
            maxPackageId = Integer.MIN_VALUE;
            Set<Strings> assetBcp47CodesFromMaxPackageId = null;
            Set<VideoFormatDescriptor> videoFormatDescriptorsFromMaxPackageId = null;
            int prePromoDays = 0;
            boolean hasRollingEpisodes = false;
            boolean isAvailableForDownload = false;
            LinkedHashSetOfStrings cupTokens = null;

            for (Map.Entry<com.netflix.vms.transformer.hollowoutput.Integer, WindowPackageContractInfo> entry : currentOrFirstFutureWindow.windowInfosByPackageId.entrySet()) {
                VideoPackageInfo videoPackageInfo = entry.getValue().videoPackageInfo;
                boolean considerForPackageSelection = videoPackageInfo == null ? true : videoPackageInfo.isDefaultPackage;

                if (!considerForPackageSelection && currentOrFirstFutureWindow.windowInfosByPackageId.size() == 1) {
                    considerForPackageSelection = true;
                    ctx.getLogger().warn(TransformerLogTag.InteractivePackage, "Only one non-default package found for video={}, country={}", videoId, country);
                }

                if (considerForPackageSelection && (entry.getKey().val > maxPackageId)) {
                    maxPackageId = entry.getKey().val;
                    assetBcp47CodesFromMaxPackageId = entry.getValue().videoContractInfo.assetBcp47Codes;
                    videoFormatDescriptorsFromMaxPackageId = entry.getValue().videoPackageInfo.formats;
                    prePromoDays = minValueToZero(entry.getValue().videoContractInfo.prePromotionDays);
                    hasRollingEpisodes = entry.getValue().videoContractInfo.hasRollingEpisodes;
                    isAvailableForDownload = entry.getValue().videoContractInfo.isAvailableForDownload;
                    cupTokens = entry.getValue().videoContractInfo.cupTokens;
                }
            }

            // once all the data is available then rollup the asset bcp 47 codes and pre-promo days.

            rollup.newAssetBcp47Codes(assetBcp47CodesFromMaxPackageId);
            rollup.newPrePromoDays(prePromoDays);

            if (hasRollingEpisodes)
                rollup.foundRollingEpisodes();
            if (isAvailableForDownload)
                rollup.foundAvailableForDownload();

            if (isGoLive && isInWindow) {
                rollup.newVideoFormatDescriptors(videoFormatDescriptorsFromMaxPackageId);
                rollup.newCupTokens(cupTokens);
            }

            rollup.newEpisodeData(isGoLive, currentOrFirstFutureWindow.bundledAssetsGroupId);

            // for multi-catalog country, rollup the local audio and text values
            if (locale != null) {
                if (currentOrFirstFutureWindowFoundLocalAudio)
                    rollup.foundLocalAudio();
                if (currentOrFirstFutureWindowFoundLocalText)
                    rollup.foundLocalText();
            }

        } else if (locale == null) {
            // if no current or future window found, then do this, but why?
            rollup.newEpisodeData(isGoLive, contractIdForMaxPackageId);
            if (rollup.doEpisode())
                rollup.newPrePromoDays(0);
        }

        if (locale != null && (availabilityWindows == null || availabilityWindows.isEmpty()))
            ctx.getLogger().info(TransformerLogTag.LocaleMerching,"VideoId={} not merched in country={} locale={}", videoId, country, locale);

        return availabilityWindows;
    }

    // Return AvailabilityWindow from MediaData
    private List<VMSAvailabilityWindow> populateRolledUpWindowData(Integer videoId, CountrySpecificRollupValues
            rollup, RightsHollow rights, boolean isGoLive, boolean isMulticatalogRollup) {

        List<RightsWindowHollow> rightsWindowHollows = new ArrayList<>(rights._getWindows());
        if (!rightsWindowHollows.isEmpty()) {

            boolean isInWindow = false;
            int maxContractId = Integer.MIN_VALUE;

            Collections.sort(rightsWindowHollows, RIGHTS_WINDOW_COMPARATOR);
            List<VMSAvailabilityWindow> windowList = new ArrayList<>(rightsWindowHollows.size());

            for (RightsWindowHollow window : rightsWindowHollows) {
                long startDate = window._getStartDate();
                long endDate = window._getEndDate();
                boolean isOnHold = window._getOnHold();

                if (window._getOnHold()) {
                    startDate += ONE_THOUSAND_YEARS;
                    endDate += ONE_THOUSAND_YEARS;
                }

                if (startDate < ctx.getNowMillis() && endDate > ctx.getNowMillis())
                    isInWindow = true;

                if (window._getContractIdsExt() != null) {
                    for (RightsWindowContractHollow rightsWindowContract : window._getContractIdsExt()) {
                        if ((int) rightsWindowContract._getContractId() > maxContractId)
                            maxContractId = (int) rightsWindowContract._getContractId();
                    }
                }

                if (isMulticatalogRollup) {
                    DateWindow windowWithEpisodes = rollup.doShow() ? rollup.getValidShowWindow(startDate, endDate) : rollup.getValidSeasonWindow(startDate, endDate);

                    if (windowWithEpisodes != null) {
                        startDate = windowWithEpisodes.startDateTimestamp;
                        endDate = windowWithEpisodes.endDateTimestamp;
                    } else continue;
                }

                VMSAvailabilityWindow outputWindow = new VMSAvailabilityWindow();
                outputWindow.startDate = OutputUtil.getRoundedDate(startDate);
                outputWindow.endDate = OutputUtil.getRoundedDate(endDate);
                outputWindow.onHold = isOnHold;
                outputWindow.bundledAssetsGroupId = maxContractId; //rollup.getFirstEpisodeBundledAssetId();

                WindowPackageContractInfo outputContractInfo = createEmptyContractInfoForRollup(outputWindow);


                outputWindow.windowInfosByPackageId = new HashMap<>();
                outputWindow.windowInfosByPackageId.put(ZERO, outputContractInfo);

                outputContractInfo.videoContractInfo.assetBcp47Codes = rollup.getAssetBcp47Codes();
                outputContractInfo.videoContractInfo.prePromotionDays = rollup.getPrePromoDays();
                outputContractInfo.videoContractInfo.isDayAfterBroadcast = rollup.hasRollingEpisodes();
                outputContractInfo.videoContractInfo.hasRollingEpisodes = rollup.hasRollingEpisodes();
                outputContractInfo.videoContractInfo.isAvailableForDownload = rollup.isAvailableForDownload();
                outputContractInfo.videoContractInfo.postPromotionDays = 0;
                outputContractInfo.videoContractInfo.cupTokens = rollup.getCupTokens() != null ? rollup.getCupTokens() : DEFAULT_CUP_TOKENS;
                outputContractInfo.videoPackageInfo.formats = rollup.getVideoFormatDescriptors();

                if (rollup.getFirstEpisodeBundledAssetId() != 0) {
                    outputWindow.bundledAssetsGroupId = rollup.getFirstEpisodeBundledAssetId();
                    outputContractInfo.videoContractInfo.contractId = rollup.getFirstEpisodeBundledAssetId();
                }

                if (!(isGoLive && isInWindow))
                    outputContractInfo.videoPackageInfo.formats = Collections.emptySet();  ///TODO: This seems totally unnecessary.  We should remove this line after parity testing.

                int videoGeneralOrdinal = videoGeneralIdx.getMatchingOrdinal(Long.valueOf(videoId.intValue()));
                if (videoGeneralOrdinal != -1) {
                    VideoGeneralHollow general = api.getVideoGeneralHollow(videoGeneralOrdinal);
                    long runtime = general._getRuntime();
                    if (runtime != Long.MIN_VALUE)
                        outputContractInfo.videoPackageInfo.runtimeInSeconds = (int) runtime;
                }

                windowList.add(outputWindow);
            }

            return windowList;
        }

        return Collections.emptyList();
    }

    private WindowPackageContractInfo createEmptyContractInfoForRollup(VMSAvailabilityWindow outputWindow) {
        WindowPackageContractInfo contractInfo = new WindowPackageContractInfo();
        contractInfo.videoContractInfo = new VideoContractInfo();
        contractInfo.videoContractInfo.contractId = outputWindow.bundledAssetsGroupId;
        contractInfo.videoContractInfo.primaryPackageId = 0;
        contractInfo.videoContractInfo.assetBcp47Codes = Collections.emptySet();
        contractInfo.videoContractInfo.cupTokens = EMPTY_CUP_TOKENS;

        contractInfo.videoPackageInfo = WindowPackageContractInfoModule.newEmptyVideoPackageInfo();
        return contractInfo;
    }

    private PackageDataCollection getPackageDataCollection(Integer videoId, long packageId) {
        return transformedVideoData.getTransformedPackageData(videoId).getPackageDataCollection((int) packageId);
    }

    private static final long FUTURE_CUTOFF_IN_MILLIS = 360L * 24L * 60L * 60L * 1000L;

    /**
     * This function checks if the given window should be filtered.
     * - If the window end data is less than now, meaning window has already passed, then answer is yes.
     * - if isGoLive flag is false, then check if window data is needed. This is mainly for video (check all contracts) that are in pre-promotion stage or in days after broadcast.
     * - if isGoLive is true, then check if window is open, endDate is greater than now
     * - if isGoLive is true and endDate is > now, then check is window start is not in future.
     *
     * @param videoId
     * @param countryCode
     * @param isGoLive
     * @param contractIds
     * @param unfilteredCount
     * @param startDate
     * @param endDate
     * @return if window data should be filtered.
     */
    private boolean shouldFilterOutWindowInfo(long videoId, String countryCode, boolean isGoLive, Collection<Long> contractIds, int unfilteredCount, long startDate, long endDate) {
        if (endDate < ctx.getNowMillis())
            return true;

        if (!isGoLive) {
            boolean isWindowDataNeeded = false;
            for (Long contractId : contractIds) {
                ContractHollow contract = VideoContractUtil.getContract(api, indexer, videoId, countryCode, contractId);
                if (contract != null && (contract._getDayAfterBroadcast() || contract._getPrePromotionDays() > 0)) {
                    isWindowDataNeeded = true;
                }
            }

            if (!isWindowDataNeeded)
                return true;
        }

        if (unfilteredCount < 3 && endDate > ctx.getNowMillis())
            return false;

        if (startDate > ctx.getNowMillis() + FUTURE_CUTOFF_IN_MILLIS)
            return true;

        return false;
    }


    boolean isGoLive(StatusHollow status) {
        FlagsHollow flags = status._getFlags();
        return flags != null && flags._getGoLive();
    }

    boolean isLanguageOverride(StatusHollow status) {
        FlagsHollow flags = status._getFlags();
        return flags != null && flags._getLanguageOverride();
    }

    public void reset() {
        this.transformedVideoData = null;
        this.windowPackageContractInfoModule.reset();
    }

    private static final Comparator<RightsWindowHollow> RIGHTS_WINDOW_COMPARATOR = (o1, o2) -> {
        long t1 = o1._getOnHold() ? o1._getStartDate() + ONE_THOUSAND_YEARS : o1._getStartDate();
        long t2 = o2._getOnHold() ? o2._getStartDate() + ONE_THOUSAND_YEARS : o2._getStartDate();
        return t1 < t2 ? -1 : (t1 == t2 ? 0 : 1);
    };
}<|MERGE_RESOLUTION|>--- conflicted
+++ resolved
@@ -14,9 +14,7 @@
 import com.netflix.vms.transformer.hollowinput.RightsHollow;
 import com.netflix.vms.transformer.hollowinput.RightsWindowContractHollow;
 import com.netflix.vms.transformer.hollowinput.RightsWindowHollow;
-import com.netflix.vms.transformer.hollowinput.SetOfStringHollow;
 import com.netflix.vms.transformer.hollowinput.StatusHollow;
-import com.netflix.vms.transformer.hollowinput.StringHollow;
 import com.netflix.vms.transformer.hollowinput.VMSHollowInputAPI;
 import com.netflix.vms.transformer.hollowinput.VideoGeneralHollow;
 import com.netflix.vms.transformer.hollowoutput.CompleteVideoCountrySpecificData;
@@ -43,7 +41,6 @@
 import java.util.Comparator;
 import java.util.HashMap;
 import java.util.HashSet;
-import java.util.Iterator;
 import java.util.List;
 import java.util.Map;
 import java.util.Set;
@@ -101,38 +98,21 @@
         return windows;
     }
 
-    private Set<String> getAsSet(SetOfStringHollow setOfStringHollow) {
-        Set<String> setAsString = new HashSet<>();
-        if (setOfStringHollow != null) {
-            Iterator<StringHollow> it = setOfStringHollow.iterator();
-            while (it.hasNext()) {
-                setAsString.add(it.next()._getValue().toLowerCase());
-            }
-        }
-        return setAsString;
-    }
-
-    List<VMSAvailabilityWindow> calculateWindowData(Integer videoId, String country, String locale, StatusHollow statusHollow, CountrySpecificRollupValues rollup, boolean isGoLive) {
+    List<VMSAvailabilityWindow> calculateWindowData(Integer videoId, String country, String locale, StatusHollow videoRights, CountrySpecificRollupValues rollup, boolean isGoLive) {
         List<VMSAvailabilityWindow> windows = null;
 
-        RightsHollow rights = statusHollow._getRights();
+        RightsHollow rights = videoRights._getRights();
         if ((rollup.doShow() && rollup.wasShowEpisodeFound()) || (rollup.doSeason() && rollup.wasSeasonEpisodeFound())) {
             windows = populateRolledUpWindowData(videoId, rollup, rights, isGoLive, locale != null);
         } else {
-            // if this flag is true, then skip the local asset availability check.
-            boolean skipLocalAssetAvailabilityCheck = isLanguageOverride(statusHollow);
-            windows = populateEpisodeOrStandaloneWindowData(videoId, country, locale, rollup, isGoLive, rights, locale != null,
-                    getAsSet(statusHollow._getFlags()._getSubsRequired()), getAsSet(statusHollow._getFlags()._getDubsRequired()), skipLocalAssetAvailabilityCheck);
-
-//            if (locale != null && windows.isEmpty() && isLanguageOverride(statusHollow))
-//                windows = populateEpisodeOrStandaloneWindowData(videoId, country, null, rollup, isGoLive, rights, locale != null, getAsSet(statusHollow._getFlags()._getSubsRequired()), getAsSet(statusHollow._getFlags()._getDubsRequired()), skipLocalAssetAvailabilityCheck);
+            windows = populateEpisodeOrStandaloneWindowData(videoId, country, locale, rollup, isGoLive, rights, locale != null);
+            if (locale != null && windows.isEmpty() && isLanguageOverride(videoRights))
+                windows = populateEpisodeOrStandaloneWindowData(videoId, country, null, rollup, isGoLive, rights, locale != null);
         }
         return windows;
     }
 
-    // todo requires splitting this long method into its own class
-    private List<VMSAvailabilityWindow> populateEpisodeOrStandaloneWindowData(Integer videoId, String country, String locale, CountrySpecificRollupValues rollup, boolean isGoLive,
-                                                                              RightsHollow rights, boolean isMulticatalogRollup, Set<String> subsRequiredLocales, Set<String> dubsRequiredLocale, boolean skipLocalAssetAvailabilityCheck) {
+    private List<VMSAvailabilityWindow> populateEpisodeOrStandaloneWindowData(Integer videoId, String country, String locale, CountrySpecificRollupValues rollup, boolean isGoLive, RightsHollow rights, boolean isMulticatalogRollup) {
 
         List<VMSAvailabilityWindow> availabilityWindows = new ArrayList<>();
         VMSAvailabilityWindow currentOrFirstFutureWindow = null;
@@ -184,15 +164,6 @@
             // should use window data, check isGoLive flag, start-end dates and if video is in pre-promotion phase
             boolean shouldFilterOutWindowInfo = shouldFilterOutWindowInfo(videoId, country, isGoLive, contractIds, includedPackageDataCount, outputWindow.startDate.val, outputWindow.endDate.val);
 
-<<<<<<< HEAD
-            // find if any contract is in pre-promotion phase.
-            // If pre-promotion is true, and local assets are not available, its okay to populate the windows, since isGoLive flag will be false.
-            // this flag is at country level and applies to all multi-locale catalog as well.
-            boolean inPrePromotionPhase = false;
-            for (long contractId : contractIds) {
-                ContractHollow contract = VideoContractUtil.getContract(api, indexer, videoId, country, contractId);
-                inPrePromotionPhase = contract._getPrePromotionDays() > 0;
-=======
             // if multi-locale catalog processing, then check if title is in pre-promo phase.
             boolean inPrePromotionPhase = false;
             if (!isGoLive && locale != null) {
@@ -202,7 +173,6 @@
                 }
                 if (!isGoLive && inPrePromotionPhase)
                     ctx.getLogger().info(TransformerLogTag.PrePromotion, "Video={} country={} locale={} is in PrePromotion phase.", videoId, country, locale);
->>>>>>> 7ba9b843
             }
 
             for (RightsWindowContractHollow windowContractHollow : windowContracts) {
@@ -236,21 +206,11 @@
                                 packageData = packageDataCollection.getPackageData();
 
 
-
-                            if (locale != null && !skipLocalAssetAvailabilityCheck) {
-
-                                boolean shouldCheckAudio = dubsRequiredLocale.contains(locale.toLowerCase());
-                                boolean shouldCheckSubtitles = subsRequiredLocales.contains(locale.toLowerCase());
+                            if (locale != null) {
 
                                 long packageAvailability = multilanguageCountryWindowFilter.packageIsAvailableForLanguage(locale, packageData, contractAssetAvailability);
 
                                 // multi-catalog processing -- make sure contract gives access to some existing asset understandable in this language
-<<<<<<< HEAD
-                                if (packageAvailability == 0) {
-                                    continue;
-                                }
-
-=======
                                 // if no assets and the the title is not in prePromotionPhase then skip this contract
                                 if (packageAvailability == 0 && !inPrePromotionPhase) {
                                     ctx.getLogger().info(TransformerLogTag.LocaleMerching, "Skipping contractId={} for videoId={} in country={} and locale={} because localized assets were not found in packgeId={}", contractId, videoId, country, locale, packageId);
@@ -264,7 +224,6 @@
                                         continue;
                                     }
                                 }
->>>>>>> 7ba9b843
 
                                 boolean considerPackageForLang = packageData == null ? true : packageData.isDefaultPackage;
                                 if (!considerPackageForLang && contractPackages.size() == 1) {
@@ -280,16 +239,6 @@
                                     thisWindowFoundLocalText = true; //rollup.foundLocalText();
                                     if (currentOrFirstFutureWindow == outputWindow)
                                         currentOrFirstFutureWindowFoundLocalText = true;
-                                }
-
-                                // make sure the localized assets availability criteria is met if not then skip this contract package
-                                boolean localAssetAvailabilityCheck = true;
-                                if (shouldCheckAudio && !thisWindowFoundLocalAudio) localAssetAvailabilityCheck = false;
-                                if (shouldCheckSubtitles && !thisWindowFoundLocalText) localAssetAvailabilityCheck = false;
-
-                                // if local assets availability check failed and the title is not in pre-promotion phase, then skip the contract.
-                                if (!localAssetAvailabilityCheck && !inPrePromotionPhase) {
-                                    continue;
                                 }
                             }
 
