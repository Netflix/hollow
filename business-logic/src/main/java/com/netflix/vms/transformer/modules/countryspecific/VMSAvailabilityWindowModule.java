--- conflicted
+++ resolved
@@ -37,19 +37,16 @@
 import java.util.List;
 import java.util.Map;
 import java.util.Set;
-import java.util.concurrent.TimeUnit;
+
 import java.util.stream.Collectors;
+import javax.ws.rs.HEAD;
 
 public class VMSAvailabilityWindowModule {
 
-<<<<<<< HEAD
     public static final long ONE_THOUSAND_YEARS = (1000L * 365L * 24L * 60L * 60L * 1000L);
     public static final long MS_IN_DAY = 1000 * 60 * 60 * 24;
-=======
-    public static final long ONE_THOUSAND_YEARS = TimeUnit.DAYS.toMillis(1000L * 365L);
->>>>>>> c553658a
-
-    // for aggregating pre-promotion data
+
+    // for aggregating pre-promotion videos in multi-langauge catalog.
     public static final TaggingLogger.LogTag PRE_PROMOTION_TAG = TransformerLogTag.LocaleMerching_PrePromotion_Phase;
     public static final String PRE_PROMOTION_MESSAGE = "Titles in Pre-promotion phase";
     public static final TaggingLogger.Severity PRE_PROMOTION_SEVERITY = TaggingLogger.Severity.INFO;
@@ -78,6 +75,13 @@
     public static final TaggingLogger.LogTag LOCALE_MERCHING_DROPPED_TAG = TransformerLogTag.LocaleMerching_NoWindows;
     public static final String LOCALE_MERCHING_DROPPED_MESSAGE = "Titles for which contracts were skipped or no windows added";
     public static final TaggingLogger.Severity LOCALE_MERCHING_DROPPED_SEVERITY = TaggingLogger.Severity.INFO;
+
+    public static final TaggingLogger.LogTag LOCALE_MERCHING_NO_EARLIEST_WINDOW = TransformerLogTag.LocaleMerching_NoEarliestWindowInfo;
+    public static final String LOCALE_MERCHING_NO_EARLIEST_WINDOW_MESSAGE = "Titles for which no information present for earliest window start date for "
+            + "localized assets availability";
+    public static final TaggingLogger.Severity LOCALE_MERCHING_NO_EARLIEST_WINDOW_SEVERITY = TaggingLogger.Severity.INFO;
+
+
 
     private final VMSHollowInputAPI api;
     private final TransformerContext ctx;
@@ -104,6 +108,7 @@
         cycleDataAggregator.aggregateForLogTag(LOCALE_MERCHING_MISSING_DUBS_TAG, LOCALE_MERCHING_MISSING_DUBS_SEVERITY, LOCALE_MERCHING_MISSING_DUBS_MESSAGE);
         cycleDataAggregator.aggregateForLogTag(LOCALE_MERCHING_MISSING_SUBS_TAG, LOCALE_MERCHING_MISSING_SUBS_SEVERITY, LOCALE_MERCHING_MISSING_SUBS_MESSAGE);
         cycleDataAggregator.aggregateForLogTag(LOCALE_MERCHING_DROPPED_TAG, LOCALE_MERCHING_DROPPED_SEVERITY, LOCALE_MERCHING_DROPPED_MESSAGE);
+        cycleDataAggregator.aggregateForLogTag(LOCALE_MERCHING_NO_EARLIEST_WINDOW, LOCALE_MERCHING_NO_EARLIEST_WINDOW_SEVERITY, LOCALE_MERCHING_NO_EARLIEST_WINDOW_MESSAGE);
     }
 
     public VMSAvailabilityWindowModule(VMSHollowInputAPI api, TransformerContext ctx, CycleConstants cycleConstants,
@@ -112,11 +117,8 @@
         this.ctx = ctx;
         this.indexer = indexer;
         this.videoGeneralIdx = indexer.getPrimaryKeyIndex(IndexSpec.VIDEO_GENERAL);
-<<<<<<< HEAD
         this.merchLanguageDateIdx = indexer.getPrimaryKeyIndex(IndexSpec.MERCH_LANGUAGE_DATE);
-=======
         this.cupTokenFetcher = cupTokenFetcher;
->>>>>>> c553658a
 
         this.windowPackageContractInfoModule = new WindowPackageContractInfoModule(api, indexer, cupTokenFetcher, ctx);
         this.multilanguageCountryWindowFilter = new MultilanguageCountryWindowFilter(cycleConstants);
@@ -812,6 +814,9 @@
                     else return false;
                 }
 
+            } else {
+                cycleDataAggregator.collect(countryCode, locale, (int) videoId, LOCALE_MERCHING_NO_EARLIEST_WINDOW);
+                return false;
             }
         }
     }
