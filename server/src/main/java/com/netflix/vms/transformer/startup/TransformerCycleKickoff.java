--- conflicted
+++ resolved
@@ -5,11 +5,7 @@
 import static com.netflix.vms.transformer.common.io.TransformerLogTag.TransformCycleFailed;
 import static com.netflix.vms.transformer.common.io.TransformerLogTag.TransformCycleSuccess;
 import static com.netflix.vms.transformer.common.io.TransformerLogTag.WaitForNextCycle;
-<<<<<<< HEAD
 
-=======
-import com.netflix.vms.transformer.util.slice.DataSlicerImpl;
->>>>>>> d7536ad8
 import com.google.inject.Inject;
 import com.netflix.archaius.api.Config;
 import com.netflix.aws.file.FileStore;
@@ -32,6 +28,7 @@
 import com.netflix.vms.transformer.publish.workflow.job.impl.HermesBlobAnnouncer;
 import com.netflix.vms.transformer.rest.VMSPublishWorkflowHistoryAdmin;
 import com.netflix.vms.transformer.util.VipUtil;
+import com.netflix.vms.transformer.util.slice.DataSlicerImpl;
 import com.netflix.vms.transformer.util.slice.DataSlicerImpl;
 
 import java.util.function.Supplier;
@@ -162,24 +159,14 @@
     private void restore(TransformCycle cycle, TransformerConfig cfg, FileStore fileStore, HermesBlobAnnouncer hermesBlobAnnouncer) {
         if(cfg.isRestoreFromPreviousStateEngine() && !isFastlane(cfg)) {
             long latestVersion = hermesBlobAnnouncer.getLatestAnnouncedVersionFromCassandra(cfg.getTransformerVip());
-<<<<<<< HEAD
+            long restoreVersion = cfg.getRestoreFromSpecificVersion() != null ? cfg.getRestoreFromSpecificVersion() : latestVersion;
 
-            if(latestVersion != Long.MIN_VALUE) {
-                VMSOutputDataClient outputClient = new VMSOutputDataClient(fileStore, cfg.getTransformerVip());
-                outputClient.triggerRefreshTo(latestVersion);
-
-=======
-            
-            long restoreVersion = cfg.getRestoreFromSpecificVersion() != null ? cfg.getRestoreFromSpecificVersion() : latestVersion;
-            
             if(restoreVersion != Long.MIN_VALUE) {
                 VMSOutputDataClient outputClient = new VMSOutputDataClient(fileStore, cfg.getTransformerVip());
                 outputClient.triggerRefreshTo(restoreVersion);
-                
+
                 if(outputClient.getCurrentVersionId() != restoreVersion)
-                    throw new IllegalStateException("Failed to restore from state: " + restoreVersion); 
-                
->>>>>>> d7536ad8
+                    throw new IllegalStateException("Failed to restore from state: " + restoreVersion);
                 cycle.restore(outputClient);
             } else {
                 throw new IllegalStateException("Cannot restore from previous state -- previous state does not exist?  If this is expected (e.g. a new VIP), temporarily set vms.restoreFromPreviousStateEngine=false.");
