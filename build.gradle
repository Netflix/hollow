--- conflicted
+++ resolved
@@ -6,18 +6,17 @@
   id 'nebula.netflixoss' version '5.0.0'
 }
 
-<<<<<<< HEAD
-sourceCompatibility = JavaVersion.VERSION_1_8
-targetCompatibility = JavaVersion.VERSION_1_8
-
-=======
->>>>>>> e6e5321d
 subprojects {
   apply plugin: 'nebula.netflixoss'
   apply plugin: 'checkstyle'
 
-  sourceCompatibility = 1.8
-  targetCompatibility = 1.8
+  sourceCompatibility = JavaVersion.VERSION_1_8
+  targetCompatibility = JavaVersion.VERSION_1_8
+
+  tasks.withType(JavaCompile) {
+    sourceCompatibility = JavaVersion.VERSION_1_8
+    targetCompatibility = JavaVersion.VERSION_1_8
+  }
 
   group = 'com.netflix.hollow'
   checkstyle {
